--- conflicted
+++ resolved
@@ -20,11 +20,9 @@
                              RewriteSemanticConstants, InlineClosureLikes,
                              GenericRewrites, WithLifting, InlineInlinables,
                              FindLiterallyCalls, MakeFunctionToJitFunction,
-<<<<<<< HEAD
-                             CanonicalizeLoopExit, CanonicalizeLoopEntry)
-=======
-                             LiteralUnroll)
->>>>>>> 71ebcc9f
+                             CanonicalizeLoopExit, CanonicalizeLoopEntry,
+                             LiteralUnroll,
+                             )
 
 from .typed_passes import (NopythonTypeInference, AnnotateTypes,
                            NopythonRewrites, PreParforPass, ParforPass,
