from __future__ import print_function
from collections import namedtuple, defaultdict
import copy
from types import MethodType

import numpy

from llvmlite import ir as llvmir
import llvmlite.llvmpy.core as lc
from llvmlite.llvmpy.core import Type, Constant, LLVMException
import llvmlite.binding as ll

import numba
from numba import types, utils, cgutils, typing, numpy_support
from numba import _dynfunc, _helperlib
from numba.pythonapi import PythonAPI
from numba.targets.imputils import (user_function, user_generator,
                                    python_attr_impl,
                                    builtin_registry, impl_attribute,
                                    struct_registry, type_registry)
from . import arrayobj, builtins, iterators, rangeobj, optional
from numba import datamodel

try:
    from . import npdatetime
except NotImplementedError:
    pass


GENERIC_POINTER = Type.pointer(Type.int(8))
PYOBJECT = GENERIC_POINTER

LTYPEMAP = {
    types.pyobject: PYOBJECT,

    types.boolean: Type.int(8),

    types.uint8: Type.int(8),
    types.uint16: Type.int(16),
    types.uint32: Type.int(32),
    types.uint64: Type.int(64),

    types.int8: Type.int(8),
    types.int16: Type.int(16),
    types.int32: Type.int(32),
    types.int64: Type.int(64),

    types.float32: Type.float(),
    types.float64: Type.double(),
}

STRUCT_TYPES = {
    types.complex64: builtins.Complex64,
    types.complex128: builtins.Complex128,
    types.slice3_type: builtins.Slice,
}


class Overloads(object):
    def __init__(self):
        # A list of (signature, implementation)
        self.versions = []

    def find(self, sig):
        for ver_sig, impl in self.versions:
            if ver_sig == sig:
                return impl

            # As generic type
            if self._match_arglist(ver_sig.args, sig.args):
                return impl

        raise NotImplementedError(self, sig)

    def _match_arglist(self, formal_args, actual_args):
        if formal_args and isinstance(formal_args[-1], types.VarArg):
            formal_args = (
                formal_args[:-1] +
                (formal_args[-1].dtype,) * (len(actual_args) - len(formal_args) + 1))

        if len(formal_args) != len(actual_args):
            return False

        for formal, actual in zip(formal_args, actual_args):
            if not self._match(formal, actual):
                return False

        return True

    def _match(self, formal, actual):
        if formal == actual:
            # formal argument matches actual arguments
            return True
        elif types.Any == formal:
            # formal argument is any
            return True
        elif (isinstance(formal, types.Kind) and
                  isinstance(actual, formal.of)):
            # formal argument is a kind and the actual argument
            # is of that kind
            return True

    def append(self, impl, sig):
        self.versions.append((sig, impl))


@utils.runonce
def _load_global_helpers():
    """
    Execute once to install special symbols into the LLVM symbol table.
    """
    ll.add_symbol("Py_None", id(None))

    # Add C helper functions
    for c_helpers in (_helperlib.c_helpers, _dynfunc.c_helpers):
        for py_name in c_helpers:
            c_name = "numba_" + py_name
            c_address = c_helpers[py_name]
            ll.add_symbol(c_name, c_address)

    # Add all built-in exception classes
    for obj in utils.builtins.__dict__.values():
        if isinstance(obj, type) and issubclass(obj, BaseException):
            ll.add_symbol("PyExc_%s" % (obj.__name__), id(obj))


class BaseContext(object):
    """

    Notes on Structure
    ------------------

    Most objects are lowered as plain-old-data structure in the generated
    llvm.  They are passed around by reference (a pointer to the structure).
    Only POD structure can life across function boundaries by copying the
    data.
    """
    # True if the target requires strict alignment
    # Causes exception to be raised if the record members are not aligned.
    strict_alignment = False

    # Use default mangler (no specific requirement)
    mangler = None

    # Force powi implementation as math.pow call
    implement_powi_as_math_call = False
    implement_pow_as_math_call = False

    # Bound checking
    enable_boundcheck = False

    # NRT
    enable_nrt = False

    def __init__(self, typing_context):
        _load_global_helpers()
        self.address_size = utils.MACHINE_BITS
        self.typing_context = typing_context

        self.defns = defaultdict(Overloads)
        self.attrs = defaultdict(Overloads)
        self.generators = {}
        self.special_ops = {}

        self.install_registry(builtin_registry)

        self.cached_internal_func = {}

        self.data_model_manager = datamodel.default_manager

        # Initialize
        self.init()

    def init(self):
        """
        For subclasses to add initializer
        """
        pass

    def get_arg_packer(self, fe_args):
        return datamodel.ArgPacker(self.data_model_manager, fe_args)

    @property
    def target_data(self):
        raise NotImplementedError

    def subtarget(self, **kws):
        obj = copy.copy(self)  # shallow copy
        for k, v in kws.items():
            if not hasattr(obj, k):
                raise NameError("unknown option {0!r}".format(k))
            setattr(obj, k, v)
        return obj

    def install_registry(self, registry):
        """
        Install a *registry* (a imputils.Registry instance) of function
        and attribute implementations.
        """
        self.insert_func_defn(registry.functions)
        self.insert_attr_defn(registry.attributes)

    def insert_func_defn(self, defns):
        for impl, func_sigs in defns:
            for func, sig in func_sigs:
                self.defns[func].append(impl, sig)

    def insert_attr_defn(self, defns):
        for impl in defns:
            self.attrs[impl.attr].append(impl, impl.signature)

    def insert_user_function(self, func, fndesc, libs=()):
        impl = user_function(fndesc, libs)
        self.defns[func].append(impl, impl.signature)

    def add_user_function(self, func, fndesc, libs=()):
        if func not in self.defns:
            msg = "{func} is not a registered user function"
            raise KeyError(msg.format(func=func))
        impl = user_function(fndesc, libs)
        self.defns[func].append(impl, impl.signature)

    def insert_generator(self, genty, gendesc, libs=()):
        assert isinstance(genty, types.Generator)
        impl = user_generator(gendesc, libs)
        self.generators[genty] = gendesc, impl

    def insert_class(self, cls, attrs):
        clsty = types.Object(cls)
        for name, vtype in utils.iteritems(attrs):
            impl = python_attr_impl(clsty, name, vtype)
            self.attrs[impl.attr].append(impl, impl.signature)

    def remove_user_function(self, func):
        """
        Remove user function *func*.
        KeyError is raised if the function isn't known to us.
        """
        del self.defns[func]

    def get_external_function_type(self, fndesc):
        argtypes = [self.get_argument_type(aty)
                    for aty in fndesc.argtypes]
        # don't wrap in pointer
        restype = self.get_argument_type(fndesc.restype)
        fnty = Type.function(restype, argtypes)
        return fnty

    def declare_function(self, module, fndesc):
        fnty = self.call_conv.get_function_type(fndesc.restype, fndesc.argtypes)
        fn = module.get_or_insert_function(fnty, name=fndesc.mangled_name)
        assert fn.is_declaration
        self.call_conv.decorate_function(fn, fndesc.args, fndesc.argtypes)
        if fndesc.inline:
            fn.attributes.add('alwaysinline')
        return fn

    def declare_external_function(self, module, fndesc):
        fnty = self.get_external_function_type(fndesc)
        fn = module.get_or_insert_function(fnty, name=fndesc.mangled_name)
        assert fn.is_declaration
        for ak, av in zip(fndesc.args, fn.args):
            av.name = "arg.%s" % ak
        return fn

    def insert_const_string(self, mod, string):
        """
        Insert constant *string* (a str object) into module *mod*.
        """
        stringtype = GENERIC_POINTER
        name = ".const.%s" % string
        text = cgutils.make_bytearray(string.encode("utf-8") + b"\x00")
        gv = self.insert_unique_const(mod, name, text)
        return Constant.bitcast(gv, stringtype)

    def insert_unique_const(self, mod, name, val):
        """
        Insert a unique internal constant named *name*, with LLVM value
        *val*, into module *mod*.
        """
        gv = mod.get_global(name)
        if gv is not None:
            return gv
        else:
            return cgutils.global_constant(mod, name, val)

    def get_argument_type(self, ty):
        return self.data_model_manager[ty].get_argument_type()

    def get_return_type(self, ty):
        return self.data_model_manager[ty].get_return_type()

    def get_data_type(self, ty):
        """
        Get a LLVM data representation of the Numba type *ty* that is safe
        for storage.  Record data are stored as byte array.

        The return value is a llvmlite.ir.Type object, or None if the type
        is an opaque pointer (???).
        """
        try:
            fac = type_registry.match(ty)
        except KeyError:
            pass
        else:
            return fac(self, ty)

        return self.data_model_manager[ty].get_data_type()

    def get_value_type(self, ty):
        return self.data_model_manager[ty].get_value_type()

    def pack_value(self, builder, ty, value, ptr):
        """Pack data for array storage
        """
        dataval = self.data_model_manager[ty].as_data(builder, value)
        builder.store(dataval, ptr)

    def unpack_value(self, builder, ty, ptr):
        """Unpack data from array storage
        """
        dm = self.data_model_manager[ty]
        return dm.load_from_data_pointer(builder, ptr)

    def is_struct_type(self, ty):
        return isinstance(self.data_model_manager[ty], datamodel.CompositeModel)

    def get_constant_generic(self, builder, ty, val):
        """
        Return a LLVM constant representing value *val* of Numba type *ty*.
        """
        if self.is_struct_type(ty):
            struct = self.get_constant_struct(builder, ty, val)
            if isinstance(ty, types.Record):
                ptrty = self.data_model_manager[ty].get_data_type()
                ptr = cgutils.alloca_once(builder, ptrty)
                builder.store(struct, ptr)
                return ptr
            return struct

        elif isinstance(ty, types.ExternalFunctionPointer):
            ptrty = self.get_function_pointer_type(ty)
            ptrval = ty.get_pointer(val)
            return builder.inttoptr(self.get_constant(types.intp, ptrval),
                                    ptrty)

        else:
            return self.get_constant(ty, val)

    def get_constant_struct(self, builder, ty, val):
        assert self.is_struct_type(ty)

        if ty in types.complex_domain:
            if ty == types.complex64:
                innertype = types.float32
            elif ty == types.complex128:
                innertype = types.float64
            else:
                raise Exception("unreachable")

            real = self.get_constant(innertype, val.real)
            imag = self.get_constant(innertype, val.imag)
            const = Constant.struct([real, imag])
            return const

        elif isinstance(ty, types.Tuple):
            consts = [self.get_constant_generic(builder, ty.types[i], v)
                      for i, v in enumerate(val)]
            return Constant.struct(consts)

        elif isinstance(ty, types.Record):
            consts = [self.get_constant(types.int8, b)
                      for b in bytearray(val.tostring())]
            return Constant.array(consts[0].type, consts)

        else:
            raise NotImplementedError("%s as constant unsupported" % ty)

    def get_constant(self, ty, val):
        assert not self.is_struct_type(ty)

        lty = self.get_value_type(ty)

        if ty == types.none:
            assert val is None
            return self.get_dummy_value()

        elif ty == types.boolean:
            return Constant.int(Type.int(1), int(val))

        elif ty in types.signed_domain:
            return Constant.int_signextend(lty, val)

        elif ty in types.unsigned_domain:
            return Constant.int(lty, val)

        elif ty in types.real_domain:
            return Constant.real(lty, val)

        elif isinstance(ty, (types.NPDatetime, types.NPTimedelta)):
            return Constant.real(lty, val.astype(numpy.int64))

        elif isinstance(ty, types.UniTuple):
            consts = [self.get_constant(ty.dtype, v) for v in val]
            return Constant.array(consts[0].type, consts)

        raise NotImplementedError("cannot lower constant of type '%s'" % (ty,))

    def get_constant_undef(self, ty):
        lty = self.get_value_type(ty)
        return Constant.undef(lty)

    def get_constant_null(self, ty):
        lty = self.get_value_type(ty)
        return Constant.null(lty)

    def get_setattr(self, attr, sig):
        typ = sig.args[0]
        if isinstance(typ, types.Record):
            self.sentry_record_alignment(typ, attr)

            offset = typ.offset(attr)
            elemty = typ.typeof(attr)

            def imp(context, builder, sig, args):
                valty = sig.args[1]
                [target, val] = args
                dptr = cgutils.get_record_member(builder, target, offset,
                                                 self.get_data_type(elemty))
                val = context.cast(builder, val, valty, elemty)
                self.pack_value(builder, elemty, val, dptr)

            return _wrap_impl(imp, self, sig)

    def get_function(self, fn, sig):
        """
        Return the implementation of function *fn* for signature *sig*.
        The return value is a callable with the signature (builder, args).
        """
        if isinstance(fn, (types.NumberClass, types.Function)):
            key = fn.template.key

            if isinstance(key, MethodType):
                overloads = self.defns[key.im_func]

            elif sig.recvr:
                sig = typing.signature(sig.return_type,
                                       *((sig.recvr,) + sig.args))
                overloads = self.defns[key]
            else:
                overloads = self.defns[key]

        elif isinstance(fn, types.Dispatcher):
            key = fn.overloaded.get_overload(sig.args)
            overloads = self.defns[key]
        else:
            key = fn
            overloads = self.defns[key]
        try:
            return _wrap_impl(overloads.find(sig), self, sig)
        except NotImplementedError:
            raise Exception("No definition for lowering %s%s" % (key, sig))

    def get_generator_desc(self, genty):
        """
        """
        return self.generators[genty][0]

    def get_generator_impl(self, genty):
        """
        """
        return self.generators[genty][1]

    def get_bound_function(self, builder, obj, ty):
        return obj

    def get_attribute(self, val, typ, attr):
        if isinstance(typ, types.Record):
            # Implement get attribute for records
            self.sentry_record_alignment(typ, attr)
            offset = typ.offset(attr)
            elemty = typ.typeof(attr)

            if isinstance(elemty, types.NestedArray):
                # Inside a structured type only the array data is stored, so we
                # create an array structure to point to that data.
                aryty = arrayobj.make_array(elemty)
                @impl_attribute(typ, attr, elemty)
                def imp(context, builder, typ, val):
                    ary = aryty(context, builder)
                    dtype = elemty.dtype
                    newshape = [self.get_constant(types.intp, s) for s in
                                elemty.shape]
                    newstrides = [self.get_constant(types.intp, s) for s in
                                  elemty.strides]
                    newdata = cgutils.get_record_member(builder, val, offset,
                                                    self.get_data_type(dtype))
                    arrayobj.populate_array(
                        ary,
                        data=newdata,
                        shape=cgutils.pack_array(builder, newshape),
                        strides=cgutils.pack_array(builder, newstrides),
                        itemsize=context.get_constant(types.intp, elemty.size),
                        meminfo=None,
                        parent=None,
                    )

                    return ary._getvalue()
            else:
                @impl_attribute(typ, attr, elemty)
                def imp(context, builder, typ, val):
                    dptr = cgutils.get_record_member(builder, val, offset,
                                                     self.get_data_type(elemty))
                    return self.unpack_value(builder, elemty, dptr)
            return imp

        if isinstance(typ, types.Module):
            # Implement getattr for module-level globals.
            # We are treating them as constants.
            # XXX We shouldn't have to retype this
            attrty = self.typing_context.resolve_module_constants(typ, attr)
            if attrty is not None and not isinstance(attrty, types.Dummy):
                pyval = getattr(typ.pymod, attr)
                llval = self.get_constant(attrty, pyval)
                @impl_attribute(typ, attr, attrty)
                def imp(context, builder, typ, val):
                    return llval
                return imp
            # No implementation required for dummies (functions, modules...),
            # which are dealt with later
            return None

        # Lookup specific attribute implementation for this type
        overloads = self.attrs[attr]
        try:
            return overloads.find(typing.signature(types.Any, typ))
        except NotImplementedError:
            pass
        # Lookup generic getattr implementation for this type
        overloads = self.attrs[None]
        try:
            return overloads.find(typing.signature(types.Any, typ))
        except NotImplementedError:
            raise Exception("No definition for lowering %s.%s" % (typ, attr))

    def get_argument_value(self, builder, ty, val):
        """
        Argument representation to local value representation
        """
        return self.data_model_manager[ty].from_argument(builder, val)

    def get_returned_value(self, builder, ty, val):
        """
        Return value representation to local value representation
        """
        return self.data_model_manager[ty].from_return(builder, val)

    def get_return_value(self, builder, ty, val):
        """
        Local value representation to return type representation
        """
        return self.data_model_manager[ty].as_return(builder, val)

    def get_value_as_argument(self, builder, ty, val):
        """Prepare local value representation as argument type representation
        """
        return self.data_model_manager[ty].as_argument(builder, val)

    def get_value_as_data(self, builder, ty, val):
        return self.data_model_manager[ty].as_data(builder, val)

    def get_data_as_value(self, builder, ty, val):
        return self.data_model_manager[ty].from_data(builder, val)

    def pair_first(self, builder, val, ty):
        """
        Extract the first element of a heterogenous pair.
        """
        paircls = self.make_pair(ty.first_type, ty.second_type)
        pair = paircls(self, builder, value=val)
        return pair.first

    def pair_second(self, builder, val, ty):
        """
        Extract the second element of a heterogenous pair.
        """
        paircls = self.make_pair(ty.first_type, ty.second_type)
        pair = paircls(self, builder, value=val)
        return pair.second

    def cast(self, builder, val, fromty, toty):
        if fromty == toty or toty == types.Any or isinstance(toty, types.Kind):
            return val

        elif ((fromty in types.unsigned_domain and
                       toty in types.signed_domain) or
                  (fromty in types.integer_domain and
                           toty in types.unsigned_domain)):
            lfrom = self.get_value_type(fromty)
            lto = self.get_value_type(toty)
            if lfrom.width <= lto.width:
                return builder.zext(val, lto)
            elif lfrom.width > lto.width:
                return builder.trunc(val, lto)

        elif fromty in types.signed_domain and toty in types.signed_domain:
            lfrom = self.get_value_type(fromty)
            lto = self.get_value_type(toty)
            if lfrom.width <= lto.width:
                return builder.sext(val, lto)
            elif lfrom.width > lto.width:
                return builder.trunc(val, lto)

        elif fromty in types.real_domain and toty in types.real_domain:
            lty = self.get_value_type(toty)
            if fromty == types.float32 and toty == types.float64:
                return builder.fpext(val, lty)
            elif fromty == types.float64 and toty == types.float32:
                return builder.fptrunc(val, lty)

        elif fromty in types.real_domain and toty in types.complex_domain:
            if fromty == types.float32:
                if toty == types.complex128:
                    real = self.cast(builder, val, fromty, types.float64)
                else:
                    real = val

            elif fromty == types.float64:
                if toty == types.complex64:
                    real = self.cast(builder, val, fromty, types.float32)
                else:
                    real = val

            if toty == types.complex128:
                imag = self.get_constant(types.float64, 0)
            elif toty == types.complex64:
                imag = self.get_constant(types.float32, 0)
            else:
                raise Exception("unreachable")

            cmplx = self.make_complex(toty)(self, builder)
            cmplx.real = real
            cmplx.imag = imag
            return cmplx._getvalue()

        elif fromty in types.integer_domain and toty in types.real_domain:
            lty = self.get_value_type(toty)
            if fromty in types.signed_domain:
                return builder.sitofp(val, lty)
            else:
                return builder.uitofp(val, lty)

        elif toty in types.integer_domain and fromty in types.real_domain:
            lty = self.get_value_type(toty)
            if toty in types.signed_domain:
                return builder.fptosi(val, lty)
            else:
                return builder.fptoui(val, lty)

        elif fromty in types.integer_domain and toty in types.complex_domain:
            cmplxcls, flty = builtins.get_complex_info(toty)
            cmpl = cmplxcls(self, builder)
            cmpl.real = self.cast(builder, val, fromty, flty)
            cmpl.imag = self.get_constant(flty, 0)
            return cmpl._getvalue()

        elif fromty in types.complex_domain and toty in types.complex_domain:
            srccls, srcty = builtins.get_complex_info(fromty)
            dstcls, dstty = builtins.get_complex_info(toty)

            src = srccls(self, builder, value=val)
            dst = dstcls(self, builder)
            dst.real = self.cast(builder, src.real, srcty, dstty)
            dst.imag = self.cast(builder, src.imag, srcty, dstty)
            return dst._getvalue()

        elif (isinstance(toty, types.UniTuple) and
                  isinstance(fromty, types.UniTuple) and
                      len(fromty) == len(toty)):
            olditems = cgutils.unpack_tuple(builder, val, len(fromty))
            items = [self.cast(builder, i, fromty.dtype, toty.dtype)
                     for i in olditems]
            tup = self.get_constant_undef(toty)
            for idx, val in enumerate(items):
                tup = builder.insert_value(tup, val, idx)
            return tup

        elif (isinstance(fromty, (types.UniTuple, types.Tuple)) and
                  isinstance(toty, (types.UniTuple, types.Tuple)) and
                      len(toty) == len(fromty)):

            olditems = cgutils.unpack_tuple(builder, val, len(fromty))
            items = [self.cast(builder, i, f, t)
                     for i, f, t in zip(olditems, fromty, toty)]
            tup = self.get_constant_undef(toty)
            for idx, val in enumerate(items):
                tup = builder.insert_value(tup, val, idx)
            return tup

        elif toty == types.boolean:
            return self.is_true(builder, fromty, val)

        elif fromty == types.boolean:
            # first promote to int32
            asint = builder.zext(val, Type.int())
            # then promote to number
            return self.cast(builder, asint, types.int32, toty)

        elif fromty == types.none and isinstance(toty, types.Optional):
            return self.make_optional_none(builder, toty.type)

        elif isinstance(toty, types.Optional):
            casted = self.cast(builder, val, fromty, toty.type)
            return self.make_optional_value(builder, toty.type, casted)

        elif isinstance(fromty, types.Optional):
            optty = self.make_optional(fromty)
            optval = optty(self, builder, value=val)
            validbit = cgutils.as_bool_bit(builder, optval.valid)
            with cgutils.if_unlikely(builder, builder.not_(validbit)):
                msg = "expected %s, got None" % (fromty.type,)
                self.call_conv.return_user_exc(builder, TypeError, (msg,))

            return optval.data

        elif (isinstance(fromty, types.Array) and
                  isinstance(toty, types.Array)):
            # Type inference should have prevented illegal array casting.
            assert toty.layout == 'A'
            return val

        elif fromty in types.integer_domain and toty == types.voidptr:
            return builder.inttoptr(val, self.get_value_type(toty))

        raise NotImplementedError("cast", val, fromty, toty)

    def make_optional(self, optionaltype):
        return optional.make_optional(optionaltype.type)

    def make_optional_none(self, builder, valtype):
        optcls = optional.make_optional(valtype)
        optval = optcls(self, builder)
        optval.valid = cgutils.false_bit
        return optval._getvalue()

    def make_optional_value(self, builder, valtype, value):
        optcls = optional.make_optional(valtype)
        optval = optcls(self, builder)
        optval.valid = cgutils.true_bit
        optval.data = value
        return optval._getvalue()

    def is_true(self, builder, typ, val):
        if typ in types.integer_domain:
            return builder.icmp(lc.ICMP_NE, val, Constant.null(val.type))
        elif typ in types.real_domain:
            return builder.fcmp(lc.FCMP_UNE, val, Constant.real(val.type, 0))
        elif typ in types.complex_domain:
            cmplx = self.make_complex(typ)(self, builder, val)
            real_istrue = self.is_true(builder, typ.underlying_float, cmplx.real)
            imag_istrue = self.is_true(builder, typ.underlying_float, cmplx.imag)
            return builder.or_(real_istrue, imag_istrue)
        raise NotImplementedError("is_true", val, typ)

    def get_c_value(self, builder, typ, name):
        """
        Get a global value through its C-accessible *name*, with the given
        LLVM type.
        """
        module = builder.function.module
        try:
            gv = module.get_global_variable_named(name)
        except LLVMException:
            gv = module.add_global_variable(typ, name)
        return gv

    def call_external_function(self, builder, callee, argtys, args):
        args = [self.get_value_as_argument(builder, ty, arg)
                for ty, arg in zip(argtys, args)]
        retval = builder.call(callee, args)
        return retval

    def get_function_pointer_type(self, typ):
        return self.data_model_manager[typ].get_data_type()

    def call_function_pointer(self, builder, funcptr, args, cconv=None):
        return builder.call(funcptr, args, cconv=cconv)

    def call_class_method(self, builder, func, signature, args):
        api = self.get_python_api(builder)
        tys = signature.args
        retty = signature.return_type
        pyargs = [api.from_native_value(av, at) for av, at in zip(args, tys)]
        res = api.call_function_objargs(func, pyargs)

        # clean up
        api.decref(func)
        for obj in pyargs:
            api.decref(obj)

        with builder.if_then(cgutils.is_null(builder, res)):
            self.call_conv.return_exc(builder)

        if retty == types.none:
            api.decref(res)
            return self.get_dummy_value()
        else:
            native = api.to_native_value(res, retty)
            assert native.cleanup is None
            api.decref(res)
            return native.value

    def print_string(self, builder, text):
        mod = builder.basic_block.function.module
        cstring = GENERIC_POINTER
        fnty = Type.function(Type.int(), [cstring])
        puts = mod.get_or_insert_function(fnty, "puts")
        return builder.call(puts, [text])

    def debug_print(self, builder, text):
        mod = builder.module
        cstr = self.insert_const_string(mod, str(text))
        self.print_string(builder, cstr)

    def get_struct_type(self, struct):
        """
        Get the LLVM struct type for the given Structure class *struct*.
        """
        fields = [self.get_value_type(v) for _, v in struct._fields]
        return Type.struct(fields)

    def get_dummy_value(self):
        return Constant.null(self.get_dummy_type())

    def get_dummy_type(self):
        return GENERIC_POINTER

    def compile_only_no_cache(self, builder, impl, sig, locals={}):
        """Invoke the compiler to compile a function to be used inside a
        nopython function, but without generating code to call that
        function.
        """
        # Compile
        from numba import compiler

        codegen = self.jit_codegen()
        library = codegen.create_library(impl.__name__)
        flags = compiler.Flags()
        flags.set('no_compile')
        flags.set('no_cpython_wrapper')
        cres = compiler.compile_internal(self.typing_context, self,
                                         library,
                                         impl, sig.args,
                                         sig.return_type, flags,
                                         locals=locals)

        # Allow inlining the function inside callers.
        codegen.add_linking_library(cres.library)
        return cres

    def compile_internal(self, builder, impl, sig, args, locals={}):
        """Invoke compiler to implement a function for a nopython function
        """
        cache_key = (impl.__code__, sig)
        if impl.__closure__:
            # XXX This obviously won't work if a cell's value is
            # unhashable.
            cache_key += tuple(c.cell_contents for c in impl.__closure__)
        fndesc = self.cached_internal_func.get(cache_key)

        if fndesc is None:
            cres = self.compile_only_no_cache(builder, impl, sig,
                                              locals=locals)
            fndesc = cres.fndesc
            self.cached_internal_func[cache_key] = fndesc

        return self.call_internal(builder, fndesc, sig, args)

    def call_internal(self, builder, fndesc, sig, args):
        """Given the function descriptor of an internally compiled function,
        emit a call to that function with the given arguments.
        """
        # Add call to the generated function
        llvm_mod = builder.module
        fn = self.declare_function(llvm_mod, fndesc)
        status, res = self.call_conv.call_function(builder, fn, sig.return_type,
                                                   sig.args, args)

        with cgutils.if_unlikely(builder, status.is_error):
            self.call_conv.return_status_propagate(builder, status)
        return res

    def get_executable(self, func, fndesc):
        raise NotImplementedError

    def get_python_api(self, builder):
        return PythonAPI(self, builder)

    def sentry_record_alignment(self, rectyp, attr):
        """
        Assumes offset starts from a properly aligned location
        """
        if self.strict_alignment:
            offset = rectyp.offset(attr)
            elemty = rectyp.typeof(attr)
            align = self.get_abi_alignment(self.get_data_type(elemty))
            if offset % align:
                msg = "{rec}.{attr} of type {type} is not aligned".format(
                    rec=rectyp, attr=attr, type=elemty)
                raise TypeError(msg)

    def make_array(self, typ):
        return arrayobj.make_array(typ)

    def populate_array(self, arr, **kwargs):
        """
        Populate array structure.
        """
        return arrayobj.populate_array(arr, **kwargs)

    def make_complex(self, typ):
        cls, _ = builtins.get_complex_info(typ)
        return cls

    def make_pair(self, first_type, second_type):
        """
        Create a heterogenous pair class parametered for the given types.
        """
        return builtins.make_pair(first_type, second_type)

    def make_constant_array(self, builder, typ, ary):
        assert typ.layout == 'C'                # assumed in typeinfer.py
        ary = numpy.ascontiguousarray(ary)
        flat = ary.flatten()

        # Handle data
        if self.is_struct_type(typ.dtype):
            values = [self.get_constant_struct(builder, typ.dtype, flat[i])
                      for i in range(flat.size)]
        else:
            values = [self.get_constant(typ.dtype, flat[i])
                      for i in range(flat.size)]

        lldtype = values[0].type
        consts = Constant.array(lldtype, values)
        data = cgutils.global_constant(builder, ".const.array.data", consts)

        # Handle shape
        llintp = self.get_value_type(types.intp)
        shapevals = [self.get_constant(types.intp, s) for s in ary.shape]
        cshape = Constant.array(llintp, shapevals)


        # Handle strides
        stridevals = [self.get_constant(types.intp, s) for s in ary.strides]
        cstrides = Constant.array(llintp, stridevals)

        # Create array structure
        cary = self.make_array(typ)(self, builder)

        rt_addr = self.get_constant(types.uintp, id(ary)).inttoptr(
            self.get_value_type(types.pyobject))

        intp_itemsize = self.get_constant(types.intp, ary.dtype.itemsize)
        self.populate_array(cary,
                            data=builder.bitcast(data, cary.data.type),
                            shape=cshape,
                            strides=cstrides,
                            itemsize=intp_itemsize,
                            parent=rt_addr,
                            meminfo=None)

        return cary._getvalue()

    def get_abi_sizeof(self, ty):
        """
        Get the ABI size of LLVM type *ty*.
        """
        if isinstance(ty, llvmir.Type):
            return ty.get_abi_size(self.target_data)
        # XXX this one unused?
        return self.target_data.get_abi_size(ty)

    def get_abi_alignment(self, ty):
        """
        Get the ABI alignment of LLVM type *ty*.
        """
        assert isinstance(ty, llvmir.Type), "Expected LLVM type"
        return ty.get_abi_alignment(self.target_data)

    def post_lowering(self, func):
        """Run target specific post-lowering transformation here.
        """
        pass

    def create_module(self, name):
        """Create a LLVM module
        """
        return lc.Module.new(name)

    def nrt_meminfo_alloc(self, builder, size):
        if not self.enable_nrt:
            raise Exception("Require NRT")
        mod = builder.module
        fnty = llvmir.FunctionType(llvmir.IntType(8).as_pointer(),
                                   [self.get_value_type(types.intp)])
<<<<<<< HEAD
        # NOTE: safe alloc really slows allocations down
=======
>>>>>>> d3040076
        fn = mod.get_or_insert_function(fnty, name="NRT_MemInfo_alloc_safe")
        fn.return_value.add_attribute("noalias")
        return builder.call(fn, [size])

    def nrt_meminfo_alloc_aligned(self, builder, size, align):
        """
        Allocate a new MemInfo of `size` bytes and and align the data pointer
        to `align` bytes.  The `align` arg can be either a Python int or a LLVM
        uint32 value.
        """
        if not self.enable_nrt:
            raise Exception("Require NRT")
        mod = builder.module
        intp = self.get_value_type(types.intp)
        u32 = self.get_value_type(types.uint32)
        fnty = llvmir.FunctionType(llvmir.IntType(8).as_pointer(), [intp, u32])
        # NOTE: safe alloc really slows allocations down
        fn = mod.get_or_insert_function(fnty,
                                        name="NRT_MemInfo_alloc_safe_aligned")
        if isinstance(align, int):
            align = self.get_constant(types.uint32, align)
        else:
            assert align.type == u32, "align must be a uint32"
        return builder.call(fn, [size, align])

    def nrt_meminfo_data(self, builder, meminfo):
        if not self.enable_nrt:
            raise Exception("Require NRT")
        mod = builder.module
        voidptr = llvmir.IntType(8).as_pointer()
        fnty = llvmir.FunctionType(voidptr, [voidptr])
        fn = mod.get_or_insert_function(fnty, name="NRT_MemInfo_data")
        fn.return_value.add_attribute("noalias")
        return builder.call(fn, [meminfo])

    def get_nrt_meminfo(self, builder, typ, value):
        return self.data_model_manager[typ].get_nrt_meminfo(builder, value)

    def _call_nrt_incref_decref(self, builder, typ, value, funcname):
        if not self.enable_nrt:
            raise Exception("Require NRT")

        members = self.data_model_manager[typ].traverse(builder, value)
        for mt, mv in members:
            self._call_nrt_incref_decref(builder, mt, mv, funcname)

        meminfo = self.get_nrt_meminfo(builder, typ, value)
        if meminfo:
            mod = builder.module
            fnty = llvmir.FunctionType(llvmir.VoidType(),
                                       [llvmir.IntType(8).as_pointer()])
            fn = mod.get_or_insert_function(fnty, name=funcname)
            # XXX "nonnull" causes a crash in test_dyn_array: can this
            # function be called with a NULL pointer?
            fn.args[0].add_attribute("noalias")
            fn.args[0].add_attribute("nocapture")
            builder.call(fn, [meminfo])

    def nrt_incref(self, builder, typ, value):
        self._call_nrt_incref_decref(builder, typ, value, "NRT_incref")

    def nrt_decref(self, builder, typ, value):
        self._call_nrt_incref_decref(builder, typ, value, "NRT_decref")


class _wrap_impl(object):
    def __init__(self, imp, context, sig):
        self._imp = imp
        self._context = context
        self._sig = sig

    def __call__(self, builder, args):
        return self._imp(self._context, builder, self._sig, args)

    def __getattr__(self, item):
        return getattr(self._imp, item)

    def __repr__(self):
        return "<wrapped %s>" % self._imp
<|MERGE_RESOLUTION|>--- conflicted
+++ resolved
@@ -1004,10 +1004,6 @@
         mod = builder.module
         fnty = llvmir.FunctionType(llvmir.IntType(8).as_pointer(),
                                    [self.get_value_type(types.intp)])
-<<<<<<< HEAD
-        # NOTE: safe alloc really slows allocations down
-=======
->>>>>>> d3040076
         fn = mod.get_or_insert_function(fnty, name="NRT_MemInfo_alloc_safe")
         fn.return_value.add_attribute("noalias")
         return builder.call(fn, [size])
@@ -1024,7 +1020,6 @@
         intp = self.get_value_type(types.intp)
         u32 = self.get_value_type(types.uint32)
         fnty = llvmir.FunctionType(llvmir.IntType(8).as_pointer(), [intp, u32])
-        # NOTE: safe alloc really slows allocations down
         fn = mod.get_or_insert_function(fnty,
                                         name="NRT_MemInfo_alloc_safe_aligned")
         if isinstance(align, int):
