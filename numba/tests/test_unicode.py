# -*- coding: utf-8 -*-

# This file tests Python 3.4 style unicode strings
# Tests should be skipped on Python < 3.4

from __future__ import print_function

import sys
from itertools import permutations

from numba import njit
import numba.unittest_support as unittest
from .support import (TestCase, no_pyobj_flags, MemoryLeakMixin)

_py34_or_later = sys.version_info[:2] >= (3, 4)


def literal_usecase():
    return '大处着眼，小处着手。'


def passthrough_usecase(x):
    return x


def eq_usecase(x, y):
    return x == y


def len_usecase(x):
    return len(x)


def getitem_usecase(x, i):
    return x[i]


def concat_usecase(x, y):
    return x + y

def inplace_concat_usecase(x, y):
    x += y
    return x

def in_usecase(x, y):
    return x in y


def lt_usecase(x, y):
    return x < y


def le_usecase(x, y):
    return x <= y


def gt_usecase(x, y):
    return x > y


def ge_usecase(x, y):
    return x >= y


def find_usecase(x, y):
    return x.find(y)


def startswith_usecase(x, y):
    return x.startswith(y)


def endswith_usecase(x, y):
    return x.endswith(y)


def split_usecase(x, y):
    return x.split(y)


def join_usecase(x, y):
    return x.join(y)


def join_empty_usecase(x):
    # hack to make empty typed list
    l = ['']
    l.pop()
    return x.join(l)


class BaseTest(MemoryLeakMixin, TestCase):
    def setUp(self):
        super(BaseTest, self).setUp()


UNICODE_EXAMPLES = [
    'ascii',
    '12345',
    '1234567890',
    '¡Y tú quién te crees?',
    '🐍⚡',
    '大处着眼，小处着手。',
]

UNICODE_ORDERING_EXAMPLES = [
    '',
    'a'
    'aa',
    'aaa',
    'b',
    'aab',
    'ab',
    'asc',
    'ascih',
    'ascii',
    'ascij',
    '大处着眼，小处着手',
    '大处着眼，小处着手。',
    '大处着眼，小处着手。🐍⚡',
]


@unittest.skipUnless(_py34_or_later,
                     'unicode support requires Python 3.4 or later')
class TestUnicode(BaseTest):

    def test_literal(self, flags=no_pyobj_flags):
        pyfunc = literal_usecase
        self.run_nullary_func(pyfunc, flags=flags)

    def test_passthrough(self, flags=no_pyobj_flags):
        pyfunc = passthrough_usecase
        cfunc = njit(pyfunc)
        for s in UNICODE_EXAMPLES:
            self.assertEqual(pyfunc(s), cfunc(s))

    def test_eq(self, flags=no_pyobj_flags):
        pyfunc = eq_usecase
        cfunc = njit(pyfunc)
        for a in UNICODE_EXAMPLES:
            for b in reversed(UNICODE_EXAMPLES):
                self.assertEqual(pyfunc(a, b),
                                 cfunc(a, b), '%s, %s' % (a, b))

    def _check_ordering_op(self, usecase):
        pyfunc = usecase
        cfunc = njit(pyfunc)

        # Check comparison to self
        for a in UNICODE_ORDERING_EXAMPLES:
            self.assertEqual(
                pyfunc(a, a),
                cfunc(a, a),
                '%s: "%s", "%s"' % (usecase.__name__, a, a),
            )

        # Check comparison to adjacent
        for a, b in permutations(UNICODE_ORDERING_EXAMPLES, r=2):
            self.assertEqual(
                pyfunc(a, b),
                cfunc(a, b),
                '%s: "%s", "%s"' % (usecase.__name__, a, b),
            )
            # and reversed
            self.assertEqual(
                pyfunc(b, a),
                cfunc(b, a),
                '%s: "%s", "%s"' % (usecase.__name__, b, a),
            )

    def test_lt(self, flags=no_pyobj_flags):
        self._check_ordering_op(lt_usecase)

    def test_le(self, flags=no_pyobj_flags):
        self._check_ordering_op(le_usecase)

    def test_gt(self, flags=no_pyobj_flags):
        self._check_ordering_op(gt_usecase)

    def test_ge(self, flags=no_pyobj_flags):
        self._check_ordering_op(ge_usecase)

    def test_len(self, flags=no_pyobj_flags):
        pyfunc = len_usecase
        cfunc = njit(pyfunc)
        for s in UNICODE_EXAMPLES:
            self.assertEqual(pyfunc(s), cfunc(s))

    def test_startswith(self, flags=no_pyobj_flags):
        pyfunc = startswith_usecase
        cfunc = njit(pyfunc)
        for a in UNICODE_EXAMPLES:
            for b in [x for x in ['', 'x', a[:-2], a[3:], a, a + a]]:
                self.assertEqual(pyfunc(a, b),
                                 cfunc(a, b),
                                 '%s, %s' % (a, b))

    def test_endswith(self, flags=no_pyobj_flags):
        pyfunc = endswith_usecase
        cfunc = njit(pyfunc)
        for a in UNICODE_EXAMPLES:
            for b in [x for x in ['', 'x', a[:-2], a[3:], a, a + a]]:
                self.assertEqual(pyfunc(a, b),
                                 cfunc(a, b),
                                 '%s, %s' % (a, b))

    def test_in(self, flags=no_pyobj_flags):
        pyfunc = in_usecase
        cfunc = njit(pyfunc)
        for a in UNICODE_EXAMPLES:
            extras = ['', 'xx', a[::-1], a[:-2], a[3:], a, a + a]
            for substr in [x for x in extras]:
                self.assertEqual(pyfunc(substr, a),
                                 cfunc(substr, a),
                                 "'%s' in '%s'?" % (substr, a))

    def test_find(self, flags=no_pyobj_flags):
        pyfunc = find_usecase
        cfunc = njit(pyfunc)
        for a in UNICODE_EXAMPLES:
            extras = ['', 'xx', a[::-1], a[:-2], a[3:], a, a + a]
            for substr in [x for x in extras]:
                self.assertEqual(pyfunc(a, substr),
                                 cfunc(a, substr),
                                 "'%s'.find('%s')?" % (a, substr))

    def test_getitem(self):
        pyfunc = getitem_usecase
        cfunc = njit(pyfunc)

        for s in UNICODE_EXAMPLES:
            for i in range(-len(s)):
                self.assertEqual(pyfunc(s, i),
                                 cfunc(s, i),
                                 "'%s'[%d]?" % (s, i))

    def test_getitem_error(self):
        self.disable_leak_check()

        pyfunc = getitem_usecase
        cfunc = njit(pyfunc)

        for s in UNICODE_EXAMPLES:
            with self.assertRaises(IndexError) as raises:
                pyfunc(s, len(s))
            self.assertIn('string index out of range', str(raises.exception))

            with self.assertRaises(IndexError) as raises:
                cfunc(s, len(s))
            self.assertIn('string index out of range', str(raises.exception))

    def test_slice2(self):
        pyfunc = getitem_usecase
        cfunc = njit(pyfunc)

        for s in UNICODE_EXAMPLES:
            for i in list(range(-len(s), len(s))):
                for j in list(range(-len(s), len(s))):
                    sl = slice(i, j)
                    self.assertEqual(pyfunc(s, sl),
                                     cfunc(s, sl),
                                     "'%s'[%d:%d]?" % (s, i, j))

    def test_slice2_error(self):
        pyfunc = getitem_usecase
        cfunc = njit(pyfunc)

        for s in UNICODE_EXAMPLES:
            for i in [-2, -1, len(s), len(s) + 1]:
                for j in [-2, -1, len(s), len(s) + 1]:
                    sl = slice(i, j)
                    self.assertEqual(pyfunc(s, sl),
                                     cfunc(s, sl),
                                     "'%s'[%d:%d]?" % (s, i, j))

    def test_slice3(self):
        pyfunc = getitem_usecase
        cfunc = njit(pyfunc)

        for s in UNICODE_EXAMPLES:
            for i in range(-len(s), len(s)):
                for j in range(-len(s), len(s)):
                    for k in [-2, -1, 1, 2]:
                        sl = slice(i, j, k)
                        self.assertEqual(pyfunc(s, sl),
                                         cfunc(s, sl),
                                         "'%s'[%d:%d:%d]?" % (s, i, j, k))

    def test_slice3_error(self):
        pyfunc = getitem_usecase
        cfunc = njit(pyfunc)

        for s in UNICODE_EXAMPLES:
            for i in [-2, -1, len(s), len(s) + 1]:
                for j in [-2, -1, len(s), len(s) + 1]:
                    for k in [-2, -1, 1, 2]:
                        sl = slice(i, j, k)
                        self.assertEqual(pyfunc(s, sl),
                                         cfunc(s, sl),
                                         "'%s'[%d:%d:%d]?" % (s, i, j, k))

    def test_concat(self, flags=no_pyobj_flags):
        pyfunc = concat_usecase
        cfunc = njit(pyfunc)
        for a in UNICODE_EXAMPLES:
            for b in UNICODE_EXAMPLES[::-1]:
                self.assertEqual(pyfunc(a, b),
                                 cfunc(a, b),
                                 "'%s' + '%s'?" % (a, b))

<<<<<<< HEAD
    def test_split_exception(self):
        self.disable_leak_check()

        pyfunc = split_usecase
        cfunc = njit(pyfunc)

        # Handle empty separator exception
        with self.assertRaises(ValueError) as raises:
                pyfunc('a', '')
        self.assertIn('empty separator', str(raises.exception))
        with self.assertRaises(ValueError) as raises:
                cfunc('a', '')
        self.assertIn('empty separator', str(raises.exception))

    def test_split(self):
        pyfunc = split_usecase
        cfunc = njit(pyfunc)

        CASES = [
            ('', '⚡'),
            ('abcabc', '⚡'),
            ('🐍⚡', '⚡'),
            ('🐍⚡🐍', '⚡'),
            ('abababa', 'a'),
            ('abababa', 'b'),
            ('abababa', 'c'),
            ('abababa', 'ab'),
            ('abababa', 'aba'),
        ]

        for test_str, splitter in CASES:
            self.assertEqual(pyfunc(test_str, splitter),
                             cfunc(test_str, splitter),
                             "'%s'.split('%s')?" % (test_str, splitter))

    def test_join_empty(self):
        # Can't pass empty list to nopython mode, so we have to make a
        # separate test case
        pyfunc = join_empty_usecase
        cfunc = njit(pyfunc)

        CASES = [
            '',
            '🐍🐍🐍',
        ]

        for sep in CASES:
            self.assertEqual(pyfunc(sep),
                             cfunc(sep),
                             "'%s'.join([])?" % (sep,))

    def test_join(self):
        pyfunc = join_usecase
        cfunc = njit(pyfunc)

        CASES = [
            ('', ['', '', '']),
            ('a', ['', '', '']),
            ('', ['a', 'bbbb', 'c']),
            ('🐍🐍🐍', ['⚡⚡'] * 5),
        ]

        for sep, parts in CASES:
            self.assertEqual(pyfunc(sep, parts),
                             cfunc(sep, parts),
                             "'%s'.join('%s')?" % (sep, parts))
=======
    def test_inplace_concat(self, flags=no_pyobj_flags):
        pyfunc = inplace_concat_usecase
        cfunc = njit(pyfunc)
        for a in UNICODE_EXAMPLES:
            for b in UNICODE_EXAMPLES[::-1]:
                self.assertEqual(pyfunc(a, b),
                                 cfunc(a, b),
                                 "'%s' + '%s'?" % (a, b))
>>>>>>> e475b977

    def test_pointless_slice(self, flags=no_pyobj_flags):
        def pyfunc(a):
            return a[:]
        cfunc = njit(pyfunc)
        args = ['a']
        self.assertEqual(pyfunc(*args), cfunc(*args))

    def test_walk_backwards(self, flags=no_pyobj_flags):
        def pyfunc(a):
            return a[::-1]
        cfunc = njit(pyfunc)
        args = ['a']
        self.assertEqual(pyfunc(*args), cfunc(*args))

    def test_stride_slice(self, flags=no_pyobj_flags):
        def pyfunc(a):
            return a[::2]
        cfunc = njit(pyfunc)
        args = ['a']
        self.assertEqual(pyfunc(*args), cfunc(*args))

    def test_basic_lt(self, flags=no_pyobj_flags):
        def pyfunc(a, b):
            return a < b
        cfunc = njit(pyfunc)
        args = ['ab', 'b']
        self.assertEqual(pyfunc(*args), cfunc(*args))

    def test_basic_gt(self, flags=no_pyobj_flags):
        def pyfunc(a, b):
            return a > b
        cfunc = njit(pyfunc)
        args = ['ab', 'b']
        self.assertEqual(pyfunc(*args), cfunc(*args))

    def test_comparison(self):
        def pyfunc(option, x, y):
            if option == '==':
                return x == y
            elif option == '!=':
                return x != y
            elif option == '<':
                return x < y
            elif option == '>':
                return x > y
            elif option == '<=':
                return x <= y
            elif option == '>=':
                return x >= y
            else:
                return None

        cfunc = njit(pyfunc)

        for x, y in permutations(UNICODE_ORDERING_EXAMPLES, r=2):
            for cmpop in ['==', '!=', '<', '>', '<=', '>=', '']:
                args = [cmpop, x, y]
                self.assertEqual(pyfunc(*args), cfunc(*args),
                                 msg='failed on {}'.format(args))

    def test_literal_concat(self):
        def pyfunc(x):
            abc = 'abc'
            if len(x):
                return abc + 'b123' + x + 'IO'
            else:
                return x + abc + '123' + x

        cfunc = njit(pyfunc)
        args = ['x']
        self.assertEqual(pyfunc(*args), cfunc(*args))
        args = ['']
        self.assertEqual(pyfunc(*args), cfunc(*args))

    def test_literal_comparison(self):
        def pyfunc(option):
            x = 'a123'
            y = 'aa12'
            if option == '==':
                return x == y
            elif option == '!=':
                return x != y
            elif option == '<':
                return x < y
            elif option == '>':
                return x > y
            elif option == '<=':
                return x <= y
            elif option == '>=':
                return x >= y
            else:
                return None

        cfunc = njit(pyfunc)
        for cmpop in ['==', '!=', '<', '>', '<=', '>=', '']:
            args = [cmpop]
            self.assertEqual(pyfunc(*args), cfunc(*args),
                             msg='failed on {}'.format(args))

    def test_literal_len(self):
        def pyfunc():
            return len('abc')
        cfunc = njit(pyfunc)
        self.assertEqual(pyfunc(), cfunc())

    def test_literal_getitem(self):
        def pyfunc(which):
            return 'abc'[which]
        cfunc = njit(pyfunc)
        for a in [-1, 0, 1, slice(1, None), slice(None, -1)]:
            args = [a]
            self.assertEqual(pyfunc(*args), cfunc(*args),
                             msg='failed on {}'.format(args))

    def test_literal_in(self):
        def pyfunc(x):
            return x in '9876zabiuh'

        cfunc = njit(pyfunc)
        for a in ['a', '9', '1', '', '8uha', '987']:
            args = [a]
            self.assertEqual(pyfunc(*args), cfunc(*args),
                             msg='failed on {}'.format(args))

    def test_literal_xyzwith(self):
        def pyfunc(x, y):
            return 'abc'.startswith(x), 'cde'.endswith(y)

        cfunc = njit(pyfunc)
        for args in permutations('abcdefg', r=2):
            self.assertEqual(pyfunc(*args), cfunc(*args),
                             msg='failed on {}'.format(args))

    def test_literal_find(self):
        def pyfunc(x):
            return 'abc'.find(x), x.find('a')

        cfunc = njit(pyfunc)
        for a in ['ab']:
            args = [a]
            self.assertEqual(pyfunc(*args), cfunc(*args),
                             msg='failed on {}'.format(args))


@unittest.skipUnless(_py34_or_later,
                     'unicode support requires Python 3.4 or later')
class TestUnicodeInTuple(BaseTest):

    def test_const_unicode_in_tuple(self):
        # Issue 3673
        @njit
        def f():
            return ('aa',) < ('bb',)

        self.assertEqual(f.py_func(), f())

        @njit
        def f():
            return ('cc',) < ('bb',)

        self.assertEqual(f.py_func(), f())

    def test_const_unicode_in_hetero_tuple(self):
        @njit
        def f():
            return ('aa', 1) < ('bb', 1)

        self.assertEqual(f.py_func(), f())

        @njit
        def f():
            return ('aa', 1) < ('aa', 2)

        self.assertEqual(f.py_func(), f())


if __name__ == '__main__':
    unittest.main()<|MERGE_RESOLUTION|>--- conflicted
+++ resolved
@@ -309,7 +309,6 @@
                                  cfunc(a, b),
                                  "'%s' + '%s'?" % (a, b))
 
-<<<<<<< HEAD
     def test_split_exception(self):
         self.disable_leak_check()
 
@@ -376,7 +375,7 @@
             self.assertEqual(pyfunc(sep, parts),
                              cfunc(sep, parts),
                              "'%s'.join('%s')?" % (sep, parts))
-=======
+
     def test_inplace_concat(self, flags=no_pyobj_flags):
         pyfunc = inplace_concat_usecase
         cfunc = njit(pyfunc)
@@ -385,7 +384,6 @@
                 self.assertEqual(pyfunc(a, b),
                                  cfunc(a, b),
                                  "'%s' + '%s'?" % (a, b))
->>>>>>> e475b977
 
     def test_pointless_slice(self, flags=no_pyobj_flags):
         def pyfunc(a):
