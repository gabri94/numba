# Tests numpy methods of <class 'function'>
from __future__ import print_function, absolute_import, division

import itertools
import math
import sys
from functools import partial

import numpy as np

from numba import unittest_support as unittest
from numba.compiler import compile_isolated, Flags, utils
from numba import jit, typeof, types
from numba.numpy_support import version as np_version
from numba.errors import TypingError
from .support import TestCase, CompilationCache, MemoryLeakMixin
from .matmul_usecase import needs_blas

no_pyobj_flags = Flags()
no_pyobj_flags.set("nrt")


def sinc(x):
    return np.sinc(x)

def angle1(x):
    return np.angle(x)

def angle2(x, deg):
    return np.angle(x, deg)

def diff1(a):
    return np.diff(a)

def diff2(a, n):
    return np.diff(a, n)

def bincount1(a):
    return np.bincount(a)

def bincount2(a, w):
    return np.bincount(a, weights=w)

def searchsorted(a, v):
    return np.searchsorted(a, v)

def searchsorted_left(a, v):
    return np.searchsorted(a, v, side='left')

def searchsorted_right(a, v):
    return np.searchsorted(a, v, side='right')

def digitize(*args):
    return np.digitize(*args)

def histogram(*args):
    return np.histogram(*args)

def machar(*args):
    return np.MachAr()

def iinfo(*args):
    return np.iinfo(*args)

def finfo(*args):
    return np.finfo(*args)

def finfo_machar(*args):
    return np.finfo(*args).machar

def correlate(a, v):
    return np.correlate(a, v)

def convolve(a, v):
    return np.convolve(a, v)

def tri_n(N):
    return np.tri(N)

def tri_n_m(N, M=None):
    return np.tri(N, M)

def tri_n_k(N, k=0):
    return np.tri(N, k)

def tri_n_m_k(N, M=None, k=0):
    return np.tri(N, M, k)

def tril_m(m):
    return np.tril(m)

def tril_m_k(m, k=0):
    return np.tril(m, k)

def triu_m(m):
    return np.triu(m)

def triu_m_k(m, k=0):
    return np.triu(m, k)

def vander(x, N=None, increasing=False):
    return np.vander(x, N, increasing)

def partition(a, kth):
    return np.partition(a, kth)

def cov(m, y=None, rowvar=True, bias=False, ddof=None):
    return np.cov(m, y, rowvar, bias, ddof)

def corrcoef(x, y=None, rowvar=True):
    return np.corrcoef(x, y, rowvar)

def ediff1d(ary, to_end=None, to_begin=None):
    return np.ediff1d(ary, to_end, to_begin)

def roll(a, shift):
    return np.roll(a, shift)

def asarray(a):
    return np.asarray(a)

def asarray_kws(a, dtype):
    return np.asarray(a, dtype=dtype)

def np_trapz(y):
    return np.trapz(y)

def np_trapz_x(y, x):
    return np.trapz(y, x)

def np_trapz_dx(y, dx):
    return np.trapz(y, dx=dx)

def np_trapz_x_dx(y, x, dx):
    return np.trapz(y, x, dx)


class TestNPFunctions(MemoryLeakMixin, TestCase):
    """
    Tests for various Numpy functions.
    """

    def setUp(self):
        super(TestNPFunctions, self).setUp()
        self.ccache = CompilationCache()
        self.rnd = np.random.RandomState(42)

    def run_unary(self, pyfunc, x_types, x_values, flags=no_pyobj_flags,
                  func_extra_types=None, func_extra_args=None,
                  ignore_sign_on_zero=False, abs_tol=None, **kwargs):
        """
        Runs tests for a unary function operating in the numerical real space.

        Parameters
        ----------
        pyfunc : a python function definition holding that calls the numpy
                 functions to be tested.
        x_types: the types of the values being tested, see numba.types
        x_values: the numerical values of the values to be tested
        flags: flags to pass to the CompilationCache::ccache::compile function
        func_extra_types: the types of additional arguments to the numpy
                          function
        func_extra_args:  additional arguments to the numpy function
        ignore_sign_on_zero: boolean as to whether to allow zero values
        with incorrect signs to be considered equal
        prec: the required precision match, see assertPreciseEqual

        Notes:
        ------
        x_types and x_values must have the same length

        """
        for tx, vx in zip(x_types, x_values):
            if func_extra_args is None:
                func_extra_types = func_extra_args = [()]
            for xtypes, xargs in zip(func_extra_types, func_extra_args):
                cr = self.ccache.compile(pyfunc, (tx,) + xtypes,
                                         flags=flags)
                cfunc = cr.entry_point
                got = cfunc(vx, *xargs)
                expected = pyfunc(vx, *xargs)
                try:
                    scalty = tx.dtype
                except AttributeError:
                    scalty = tx
                prec = ('single'
                        if scalty in (types.float32, types.complex64)
                        else 'double')
                msg = 'for input %r with prec %r' % (vx, prec)
                self.assertPreciseEqual(got, expected,
                                        prec=prec,
                                        msg=msg,
                                        ignore_sign_on_zero=
                                        ignore_sign_on_zero,
                                        abs_tol=abs_tol, **kwargs)

    def test_sinc(self):
        """
        Tests the sinc() function.
        This test is purely to assert numerical computations are correct.
        """

        # Ignore sign of zeros, this will need masking depending on numpy
        # version once the fix to numpy complex division is in upstream
        # See: https://github.com/numpy/numpy/pull/6699
        isoz = True

        # Testing sinc(1.) leads to sin(pi)/pi, which is below machine
        # precision in practice on most machines. Small floating point
        # differences in sin() etc. may lead to large differences in the result
        # that are at a range that is inaccessible using standard width
        # floating point representations.
        # e.g. Assume float64 type.
        # sin(pi) ~= 1e-16, but should be zero
        # sin(pi)/pi ~= 1e-17, should be zero, error carried from above
        # float64 has log10(2^53)~=15.9 digits of precision and the magnitude
        # change in the alg is > 16  digits (1.0...0 -> 0.0...0),
        # so comparison via ULP is invalid.
        # We therefore opt to assume that values under machine precision are
        # equal in this case.
        tol = "eps"

        pyfunc = sinc

        def check(x_types, x_values, **kwargs):
            self.run_unary(pyfunc, x_types, x_values,
                                ignore_sign_on_zero=isoz, abs_tol=tol,
                                **kwargs)

        # real domain scalar context
        x_values = [1., -1., 0.0, -0.0, 0.5, -0.5, 5, -5, 5e-21, -5e-21]
        x_types = [types.float32, types.float64] * (len(x_values) // 2)
        check(x_types, x_values)

        # real domain vector context
        x_values = [np.array(x_values, dtype=np.float64)]
        x_types = [typeof(v) for v in x_values]
        check(x_types, x_values)

        # complex domain scalar context
        x_values = [1.+0j, -1+0j, 0.0+0.0j, -0.0+0.0j, 0+1j, 0-1j, 0.5+0.0j,
                    -0.5+0.0j, 0.5+0.5j, -0.5-0.5j, 5+5j, -5-5j,
                    # the following are to test sin(x)/x for small x
                    5e-21+0j, -5e-21+0j, 5e-21j, +(0-5e-21j)
                    ]
        x_types = [types.complex64, types.complex128] * (len(x_values) // 2)
        check(x_types, x_values, ulps=2)

        # complex domain vector context
        x_values = [np.array(x_values, dtype=np.complex128)]
        x_types = [typeof(v) for v in x_values]
        check(x_types, x_values, ulps=2)

    def test_angle(self, flags=no_pyobj_flags):
        """
        Tests the angle() function.
        This test is purely to assert numerical computations are correct.
        """
        pyfunc1 = angle1
        pyfunc2 = angle2

        def check(x_types, x_values):
            # angle(x)
            self.run_unary(pyfunc1, x_types, x_values)
            # angle(x, deg)
            xtra_values = [(True,), (False,)]
            xtra_types = [(types.bool_,)] * len(xtra_values)
            self.run_unary(pyfunc2, x_types, x_values,
                           func_extra_types=xtra_types,
                           func_extra_args=xtra_values,)

        # real domain scalar context
        x_values = [1., -1., 0.0, -0.0, 0.5, -0.5, 5, -5]
        x_types = [types.float32, types.float64] * (len(x_values) // 2 + 1)
        check(x_types, x_values)

        # real domain vector context
        x_values = [np.array(x_values, dtype=np.float64)]
        x_types = [typeof(v) for v in x_values]
        check(x_types, x_values)

        # complex domain scalar context
        x_values = [1.+0j, -1+0j, 0.0+0.0j, -0.0+0.0j, 1j, -1j, 0.5+0.0j,
                    -0.5+0.0j, 0.5+0.5j, -0.5-0.5j, 5+5j, -5-5j]
        x_types = [types.complex64, types.complex128] * (len(x_values) // 2 + 1)
        check(x_types, x_values)

        # complex domain vector context
        x_values = np.array(x_values)
        x_types = [types.complex64, types.complex128]
        check(x_types, x_values)

    def diff_arrays(self):
        """
        Some test arrays for np.diff()
        """
        a = np.arange(12) ** 3
        yield a
        b = a.reshape((3, 4))
        yield b
        c = np.arange(24).reshape((3, 2, 4)) ** 3
        yield c

    def test_diff1(self):
        pyfunc = diff1
        cfunc = jit(nopython=True)(pyfunc)
        for arr in self.diff_arrays():
            expected = pyfunc(arr)
            got = cfunc(arr)
            self.assertPreciseEqual(expected, got)

        # 0-dim array
        a = np.array(42)
        with self.assertTypingError():
            cfunc(a)

    def test_diff2(self):
        pyfunc = diff2
        cfunc = jit(nopython=True)(pyfunc)
        for arr in self.diff_arrays():
            size = arr.shape[-1]
            for n in (0, 1, 2, 3, size - 1, size, size + 1, 421):
                expected = pyfunc(arr, n)
                got = cfunc(arr, n)
                self.assertPreciseEqual(expected, got)

    def test_diff2_exceptions(self):
        pyfunc = diff2
        cfunc = jit(nopython=True)(pyfunc)

        # Exceptions leak references
        self.disable_leak_check()

        # 0-dim array
        arr = np.array(42)
        with self.assertTypingError():
            cfunc(arr, 1)

        # Invalid `n`
        arr = np.arange(10)
        for n in (-1, -2, -42):
            with self.assertRaises(ValueError) as raises:
                cfunc(arr, n)
            self.assertIn("order must be non-negative", str(raises.exception))

    def bincount_sequences(self):
        """
        Some test sequences for np.bincount()
        """
        a = [1, 2, 5, 2, 3, 20]
        b = np.array([5, 8, 42, 5])
        c = self.rnd.randint(0, 100, size=300).astype(np.int8)
        return (a, b, c)

    def test_bincount1(self):
        pyfunc = bincount1
        cfunc = jit(nopython=True)(pyfunc)
        for seq in self.bincount_sequences():
            expected = pyfunc(seq)
            got = cfunc(seq)
            self.assertPreciseEqual(expected, got)

    def test_bincount1_exceptions(self):
        pyfunc = bincount1
        cfunc = jit(nopython=True)(pyfunc)

        # Exceptions leak references
        self.disable_leak_check()

        # Negative input
        with self.assertRaises(ValueError) as raises:
            cfunc([2, -1])
        self.assertIn("first argument must be non-negative",
                      str(raises.exception))

    def test_bincount2(self):
        pyfunc = bincount2
        cfunc = jit(nopython=True)(pyfunc)
        for seq in self.bincount_sequences():
            w = [math.sqrt(x) - 2 for x in seq]
            # weights as list, then array
            for weights in (w, np.array(w)):
                expected = pyfunc(seq, weights)
                got = cfunc(seq, weights)
                self.assertPreciseEqual(expected, got)

    def test_bincount2_exceptions(self):
        pyfunc = bincount2
        cfunc = jit(nopython=True)(pyfunc)

        # Exceptions leak references
        self.disable_leak_check()

        # Negative input
        with self.assertRaises(ValueError) as raises:
            cfunc([2, -1], [0, 0])
        self.assertIn("first argument must be non-negative",
                      str(raises.exception))

        # Mismatching input sizes
        with self.assertRaises(ValueError) as raises:
            cfunc([2, -1], [0])
        self.assertIn("weights and list don't have the same length",
                      str(raises.exception))

    def test_searchsorted(self):
        pyfunc = searchsorted
        cfunc = jit(nopython=True)(pyfunc)

        pyfunc_left = searchsorted_left
        cfunc_left = jit(nopython=True)(pyfunc_left)

        pyfunc_right = searchsorted_right
        cfunc_right = jit(nopython=True)(pyfunc_right)

        def check(a, v):
            expected = pyfunc(a, v)
            got = cfunc(a, v)
            self.assertPreciseEqual(expected, got)

            expected = pyfunc_left(a, v)
            got = cfunc_left(a, v)
            self.assertPreciseEqual(expected, got)

            expected = pyfunc_right(a, v)
            got = cfunc_right(a, v)
            self.assertPreciseEqual(expected, got)

        # First with integer values (no NaNs)
        bins = np.arange(5) ** 2
        values = np.arange(20) - 1

        for a in (bins, list(bins)):
            # Scalar values
            for v in values:
                check(a, v)
            # Array values
            for v in (values, values.reshape((4, 5))):
                check(a, v)
            # Sequence values
            check(a, list(values))

        # Second with float values (including NaNs)
        bins = np.float64(list(bins) + [float('nan')] * 7) / 2.0
        values = np.arange(20) - 0.5

        for a in (bins, list(bins)):
            # Scalar values
            for v in values:
                check(a, v)
            # Array values
            for v in (values, values.reshape((4, 5))):
                check(a, v)
            # Sequence values
            check(a, list(values))

        # nonsense value for 'side' raises TypingError
        def bad_side(a, v):
            return np.searchsorted(a, v, side='nonsense')
        cfunc = jit(nopython=True)(bad_side)
        with self.assertTypingError():
            cfunc([1,2], 1)

        # non-constant value for 'side' raises TypingError
        def nonconst_side(a, v, side='left'):
            return np.searchsorted(a, v, side=side)
        cfunc = jit(nopython=True)(nonconst_side)
        with self.assertTypingError():
            cfunc([1,2], 1, side='right')

    def test_digitize(self):
        pyfunc = digitize
        cfunc = jit(nopython=True)(pyfunc)

        def check(*args):
            expected = pyfunc(*args)
            got = cfunc(*args)
            self.assertPreciseEqual(expected, got)

        values = np.float64((0, 0.99, 1, 4.4, 4.5, 7, 8, 9, 9.5,
                             float('inf'), float('-inf'), float('nan')))
        assert len(values) == 12
        self.rnd.shuffle(values)

        bins1 = np.float64([1, 3, 4.5, 8])
        bins2 = np.float64([1, 3, 4.5, 8, float('inf'), float('-inf')])
        bins3 = np.float64([1, 3, 4.5, 8, float('inf'), float('-inf')]
                           + [float('nan')] * 10)
        if np_version >= (1, 10):
            all_bins = [bins1, bins2, bins3]
            xs = [values, values.reshape((3, 4))]
        else:
            # Numpy < 1.10 had trouble with NaNs and N-d arrays
            all_bins = [bins1, bins2]
            xs = [values]

        # 2-ary digitize()
        for bins in all_bins:
            bins.sort()
            for x in xs:
                check(x, bins)
                check(x, bins[::-1])

        # 3-ary digitize()
        for bins in all_bins:
            bins.sort()
            for right in (True, False):
                check(values, bins, right)
                check(values, bins[::-1], right)

        # Sequence input
        check(list(values), bins1)

    def test_histogram(self):
        pyfunc = histogram
        cfunc = jit(nopython=True)(pyfunc)

        def check(*args):
            pyhist, pybins = pyfunc(*args)
            chist, cbins = cfunc(*args)
            self.assertPreciseEqual(pyhist, chist)
            # There can be a slight discrepancy in the linspace() result
            # when `bins` is an integer...
            self.assertPreciseEqual(pybins, cbins, prec='double', ulps=2)

        def check_values(values):
            # Explicit bins array
            # (note Numpy seems to not support NaN bins)
            bins = np.float64([1, 3, 4.5, 8])
            check(values, bins)
            check(values.reshape((3, 4)), bins)

            # Explicit number of bins
            check(values, 7)

            # Explicit number of bins and bins range
            check(values, 7, (1.0, 13.5))

            # Implicit bins=10
            check(values)

        values = np.float64((0, 0.99, 1, 4.4, 4.5, 7, 8,
                             9, 9.5, 42.5, -1.0, -0.0))
        assert len(values) == 12
        self.rnd.shuffle(values)

        check_values(values)

    def _test_correlate_convolve(self, pyfunc):
        cfunc = jit(nopython=True)(pyfunc)
        # only 1d arrays are accepted, test varying lengths
        # and varying dtype
        lengths = (1, 2, 3, 7)
        dts = [np.int8, np.int32, np.int64, np.float32, np.float64,
               np.complex64, np.complex128]

        for dt1, dt2, n, m in itertools.product(dts, dts, lengths, lengths):
            a = np.arange(n, dtype=dt1)
            v = np.arange(m, dtype=dt2)

            if np.issubdtype(dt1, np.complexfloating):
                a = (a + 1j * a).astype(dt1)
            if np.issubdtype(dt2, np.complexfloating):
                v = (v + 1j * v).astype(dt2)

            expected = pyfunc(a, v)
            got = cfunc(a, v)
            self.assertPreciseEqual(expected, got)

        _a = np.arange(12).reshape(4, 3)
        _b = np.arange(12)
        for x, y in [(_a, _b), (_b, _a)]:
            with self.assertRaises(TypingError) as raises:
                cfunc(x, y)
            msg = 'only supported on 1D arrays'
            self.assertIn(msg, str(raises.exception))

    def test_correlate(self):
        self._test_correlate_convolve(correlate)
        # correlate supports 0 dimension arrays
        _a = np.ones(shape=(0,))
        _b = np.arange(5)
        cfunc = jit(nopython=True)(correlate)
        for x, y in [(_a, _b), (_b, _a), (_a, _a)]:
            expected = correlate(x, y)
            got = cfunc(x, y)
            self.assertPreciseEqual(expected, got)

    def test_convolve(self):
        self._test_correlate_convolve(convolve)

    def test_convolve_exceptions(self):
        # Exceptions leak references
        self.disable_leak_check()

        # convolve raises if either array has a 0 dimension
        _a = np.ones(shape=(0,))
        _b = np.arange(5)
        cfunc = jit(nopython=True)(convolve)
        for x, y in [(_a, _b), (_b, _a)]:
            with self.assertRaises(ValueError) as raises:
                cfunc(x, y)
            if len(x) == 0:
                self.assertIn("'a' cannot be empty", str(raises.exception))
            else:
                self.assertIn("'v' cannot be empty", str(raises.exception))

    def _check_output(self, pyfunc, cfunc, params, abs_tol=None):
        expected = pyfunc(**params)
        got = cfunc(**params)
        self.assertPreciseEqual(expected, got, abs_tol=abs_tol)

    def test_vander_basic(self):
        pyfunc = vander
        cfunc = jit(nopython=True)(pyfunc)
        _check_output = partial(self._check_output, pyfunc, cfunc)

        def _check(x):
            n_choices = [None, 0, 1, 2, 3, 4]
            increasing_choices = [True, False]

            # N and increasing defaulted
            params = {'x': x}
            _check_output(params)

            # N provided and increasing defaulted
            for n in n_choices:
                params = {'x': x, 'N': n}
                _check_output(params)

            # increasing provided and N defaulted:
            for increasing in increasing_choices:
                params = {'x': x, 'increasing': increasing}
                _check_output(params)

            # both n and increasing supplied
            for n in n_choices:
                for increasing in increasing_choices:
                    params = {'x': x, 'N': n, 'increasing': increasing}
                    _check_output(params)

        _check(np.array([1, 2, 3, 5]))
        _check(np.arange(7) - 10.5)
        _check(np.linspace(3, 10, 5))
        _check(np.array([1.2, np.nan, np.inf, -np.inf]))
        _check(np.array([]))
        _check(np.arange(-5, 5) - 0.3)

        # # boolean array
        _check(np.array([True] * 5 + [False] * 4))

        # cycle through dtypes to check type promotion a la numpy
        for dtype in np.int32, np.int64, np.float32, np.float64:
            _check(np.arange(10, dtype=dtype))

        # non array inputs
        _check([0, 1, 2, 3])
        _check((4, 5, 6, 7))
        _check((0.0, 1.0, 2.0))
        _check(())

        # edge cases
        _check((3, 4.444, 3.142))
        _check((True, False, 4))

    def test_vander_exceptions(self):
        pyfunc = vander
        cfunc = jit(nopython=True)(pyfunc)

        # Exceptions leak references
        self.disable_leak_check()

        x = np.arange(5) - 0.5

        def _check_n(N):
            with self.assertTypingError() as raises:
                cfunc(x, N=N)
            assert "Second argument N must be None or an integer" in str(raises.exception)

        for N in 1.1, True, np.inf, [1, 2]:
            _check_n(N)

        with self.assertRaises(ValueError) as raises:
            cfunc(x, N=-1)
        assert "Negative dimensions are not allowed" in str(raises.exception)

        def _check_1d(x):
            with self.assertRaises(ValueError) as raises:
                cfunc(x)
            self.assertEqual("x must be a one-dimensional array or sequence.", str(raises.exception))

        x = np.arange(27).reshape((3, 3, 3))
        _check_1d(x)

        x = ((2, 3), (4, 5))
        _check_1d(x)

    def test_tri_n_basic(self):
        pyfunc = tri_n
        cfunc = jit(nopython=True)(pyfunc)
        _check = partial(self._check_output, pyfunc, cfunc)

        def n_variations():
            return np.arange(-4, 8)  # number of rows

        # N supplied, M and k defaulted
        for n in n_variations():
            params = {'N': n}
            _check(params)

    def test_tri_n_m_basic(self):
        pyfunc = tri_n_m
        cfunc = jit(nopython=True)(pyfunc)
        _check = partial(self._check_output, pyfunc, cfunc)

        def n_variations():
            return np.arange(-4, 8)  # number of rows

        def m_variations():
            return itertools.chain.from_iterable(([None], range(-5, 9)))  # number of columns

        # N supplied, M and k defaulted
        for n in n_variations():
            params = {'N': n}
            _check(params)

        # N and M supplied, k defaulted
        for n in n_variations():
            for m in m_variations():
                params = {'N': n, 'M': m}
                _check(params)

    def test_tri_n_k_basic(self):
        pyfunc = tri_n_k
        cfunc = jit(nopython=True)(pyfunc)
        _check = partial(self._check_output, pyfunc, cfunc)

        def n_variations():
            return np.arange(-4, 8)  # number of rows

        def k_variations():
            return np.arange(-10, 10)  # offset

        # N supplied, M and k defaulted
        for n in n_variations():
            params = {'N': n}
            _check(params)

        # N and k supplied, M defaulted
        for n in n_variations():
            for k in k_variations():
                params = {'N': n, 'k': k}
                _check(params)

    def test_tri_n_m_k_basic(self):
        pyfunc = tri_n_m_k
        cfunc = jit(nopython=True)(pyfunc)
        _check = partial(self._check_output, pyfunc, cfunc)

        def n_variations():
            return np.arange(-4, 8)  # number of rows

        def m_variations():
            return itertools.chain.from_iterable(([None], range(-5, 9)))  # number of columns

        def k_variations():
            return np.arange(-10, 10)  # offset

        # N supplied, M and k defaulted
        for n in n_variations():
            params = {'N': n}
            _check(params)

        # N and M supplied, k defaulted
        for n in n_variations():
            for m in m_variations():
                params = {'N': n, 'M': m}
                _check(params)

        # N and k supplied, M defaulted
        for n in n_variations():
            for k in k_variations():
                params = {'N': n, 'k': k}
                _check(params)

        # N, M and k supplied
        for n in n_variations():
            for k in k_variations():
                for m in m_variations():
                    params = {'N': n, 'M': m, 'k': k}
                    _check(params)

    def test_tri_exceptions(self):
        pyfunc = tri_n_m_k
        cfunc = jit(nopython=True)(pyfunc)

        # Exceptions leak references
        self.disable_leak_check()

        def _check(k):
            with self.assertTypingError() as raises:
                cfunc(5, 6, k=k)
            assert "k must be an integer" in str(raises.exception)

        for k in 1.5, True, np.inf, [1, 2]:
            _check(k)

    def _triangular_matrix_tests_m(self, pyfunc):
        cfunc = jit(nopython=True)(pyfunc)

        def _check(arr):
            expected = pyfunc(arr)
            got = cfunc(arr)
            # TODO: Contiguity of result not consistent with numpy
            self.assertEqual(got.dtype, expected.dtype)
            np.testing.assert_array_equal(got, expected)

        return self._triangular_matrix_tests_inner(self, pyfunc, _check)

    def _triangular_matrix_tests_m_k(self, pyfunc):
        cfunc = jit(nopython=True)(pyfunc)

        def _check(arr):
            for k in itertools.chain.from_iterable(([None], range(-10, 10))):
                if k is None:
                    params = {}
                else:
                    params = {'k': k}
                expected = pyfunc(arr, **params)
                got = cfunc(arr, **params)
                # TODO: Contiguity of result not consistent with numpy
                self.assertEqual(got.dtype, expected.dtype)
                np.testing.assert_array_equal(got, expected)

        return self._triangular_matrix_tests_inner(self, pyfunc, _check)

    @staticmethod
    def _triangular_matrix_tests_inner(self, pyfunc, _check):

        def check_odd(a):
            _check(a)
            a = a.reshape((9, 7))
            _check(a)
            a = a.reshape((7, 1, 3, 3))
            _check(a)
            _check(a.T)

        def check_even(a):
            _check(a)
            a = a.reshape((4, 16))
            _check(a)
            a = a.reshape((4, 2, 2, 4))
            _check(a)
            _check(a.T)

        check_odd(np.arange(63) + 10.5)
        check_even(np.arange(64) - 10.5)

        # edge cases
        _check(np.arange(360).reshape(3, 4, 5, 6))
        _check(np.array([]))
        _check(np.arange(9).reshape((3, 3))[::-1])
        _check(np.arange(9).reshape((3, 3), order='F'))

        arr = (np.arange(64) - 10.5).reshape((4, 2, 2, 4))
        _check(arr)
        _check(np.asfortranarray(arr))

    def _triangular_matrix_exceptions(self, pyfunc):
        cfunc = jit(nopython=True)(pyfunc)

        # Exceptions leak references
        self.disable_leak_check()

        a = np.ones((5, 6))
        with self.assertTypingError() as raises:
            cfunc(a, k=1.5)
        assert "k must be an integer" in str(raises.exception)

    def test_tril_basic(self):
        self._triangular_matrix_tests_m(tril_m)
        self._triangular_matrix_tests_m_k(tril_m_k)

    def test_tril_exceptions(self):
        self._triangular_matrix_exceptions(tril_m_k)

    def test_triu_basic(self):
        self._triangular_matrix_tests_m(triu_m)
        self._triangular_matrix_tests_m_k(triu_m_k)

    def test_triu_exceptions(self):
        self._triangular_matrix_exceptions(triu_m_k)

    def partition_sanity_check(self, pyfunc, cfunc, a, kth):
        # as NumPy uses a different algorithm, we do not expect to match outputs exactly...
        expected = pyfunc(a, kth)
        got = cfunc(a, kth)

        # ... but we do expect the unordered collection of elements up to kth to tie out
        self.assertPreciseEqual(np.unique(expected[:kth]), np.unique(got[:kth]))

        # ... likewise the unordered collection of elements from kth onwards
        self.assertPreciseEqual(np.unique(expected[kth:]), np.unique(got[kth:]))

    def test_partition_fuzz(self):
        # inspired by the test of the same name in:
        # https://github.com/numpy/numpy/blob/043a840/numpy/core/tests/test_multiarray.py
        pyfunc = partition
        cfunc = jit(nopython=True)(pyfunc)

        for j in range(10, 30):
            for i in range(1, j - 2):
                d = np.arange(j)
                self.rnd.shuffle(d)
                d = d % self.rnd.randint(2, 30)
                idx = self.rnd.randint(d.size)
                kth = [0, idx, i, i + 1, -idx, -i]  # include some negative kth's
                tgt = np.sort(d)[kth]
                self.assertPreciseEqual(cfunc(d, kth)[kth], tgt)  # a -> array
                self.assertPreciseEqual(cfunc(d.tolist(), kth)[kth], tgt)  # a -> list
                self.assertPreciseEqual(cfunc(tuple(d.tolist()), kth)[kth], tgt)  # a -> tuple

                for k in kth:
                    self.partition_sanity_check(pyfunc, cfunc, d, k)

    def test_partition_exception_out_of_range(self):
        # inspired by the test of the same name in:
        # https://github.com/numpy/numpy/blob/043a840/numpy/core/tests/test_multiarray.py
        pyfunc = partition
        cfunc = jit(nopython=True)(pyfunc)

        # Exceptions leak references
        self.disable_leak_check()

        # Test out of range values in kth raise an error
        a = np.arange(10)

        def _check(a, kth):
            with self.assertRaises(ValueError) as e:
                cfunc(a, kth)
            assert str(e.exception) == "kth out of bounds"

        _check(a, 10)
        _check(a, -11)
        _check(a, (3, 30))

    def test_partition_exception_non_integer_kth(self):
        # inspired by the test of the same name in:
        # https://github.com/numpy/numpy/blob/043a840/numpy/core/tests/test_multiarray.py
        pyfunc = partition
        cfunc = jit(nopython=True)(pyfunc)

        # Exceptions leak references
        self.disable_leak_check()

        def _check(a, kth):
            with self.assertTypingError() as raises:
                cfunc(a, kth)
            self.assertIn("Partition index must be integer", str(raises.exception))

        a = np.arange(10)
        _check(a, 9.0)
        _check(a, (3.3, 4.4))
        _check(a, np.array((1, 2, np.nan)))

    def test_partition_exception_a_not_array_like(self):
        pyfunc = partition
        cfunc = jit(nopython=True)(pyfunc)

        # Exceptions leak references
        self.disable_leak_check()

        def _check(a, kth):
            with self.assertTypingError() as raises:
                cfunc(a, kth)
            self.assertIn('The first argument must be an array-like', str(raises.exception))

        _check(4, 0)
        _check('Sausages', 0)

    def test_partition_exception_a_zero_dim(self):
        pyfunc = partition
        cfunc = jit(nopython=True)(pyfunc)

        # Exceptions leak references
        self.disable_leak_check()

        def _check(a, kth):
            with self.assertTypingError() as raises:
                cfunc(a, kth)
            self.assertIn('The first argument must be at least 1-D (found 0-D)', str(raises.exception))

        _check(np.array(1), 0)

    def test_partition_exception_kth_multi_dimensional(self):
        pyfunc = partition
        cfunc = jit(nopython=True)(pyfunc)

        # Exceptions leak references
        self.disable_leak_check()

        def _check(a, kth):
            with self.assertRaises(ValueError) as raises:
                cfunc(a, kth)
            self.assertIn('kth must be scalar or 1-D', str(raises.exception))

        _check(np.arange(10), kth=np.arange(6).reshape(3, 2))

    def test_partition_empty_array(self):
        # inspired by the test of the same name in:
        # https://github.com/numpy/numpy/blob/043a840/numpy/core/tests/test_multiarray.py
        pyfunc = partition
        cfunc = jit(nopython=True)(pyfunc)

        def check(a, kth=0):
            expected = pyfunc(a, kth)
            got = cfunc(a, kth)
            self.assertPreciseEqual(expected, got)

        # check axis handling for multidimensional empty arrays
        a = np.array([])
        a.shape = (3, 2, 1, 0)

        # include this with some other empty data structures
        for arr in a, (), np.array([]):
            check(arr)

    def test_partition_basic(self):
        # inspired by the test of the same name in:
        # https://github.com/numpy/numpy/blob/043a840/numpy/core/tests/test_multiarray.py
        pyfunc = partition
        cfunc = jit(nopython=True)(pyfunc)

        d = np.array([])
        got = cfunc(d, 0)
        self.assertPreciseEqual(d, got)

        d = np.ones(1)
        got = cfunc(d, 0)
        self.assertPreciseEqual(d, got)

        # kth not modified
        kth = np.array([30, 15, 5])
        okth = kth.copy()
        cfunc(np.arange(40), kth)
        self.assertPreciseEqual(kth, okth)

        for r in ([2, 1], [1, 2], [1, 1]):
            d = np.array(r)
            tgt = np.sort(d)
            for k in 0, 1:
                self.assertPreciseEqual(cfunc(d, k)[k], tgt[k])
                self.partition_sanity_check(pyfunc, cfunc, d, k)

        for r in ([3, 2, 1], [1, 2, 3], [2, 1, 3], [2, 3, 1],
                  [1, 1, 1], [1, 2, 2], [2, 2, 1], [1, 2, 1]):
            d = np.array(r)
            tgt = np.sort(d)
            for k in 0, 1, 2:
                self.assertPreciseEqual(cfunc(d, k)[k], tgt[k])
                self.partition_sanity_check(pyfunc, cfunc, d, k)

        d = np.ones(50)
        self.assertPreciseEqual(cfunc(d, 0), d)

        # sorted
        d = np.arange(49)
        for k in 5, 15:
            self.assertEqual(cfunc(d, k)[k], k)
            self.partition_sanity_check(pyfunc, cfunc, d, k)

        # rsorted, with input flavours: array, list and tuple
        d = np.arange(47)[::-1]
        for a in d, d.tolist(), tuple(d.tolist()):
            self.assertEqual(cfunc(a, 6)[6], 6)
            self.assertEqual(cfunc(a, 16)[16], 16)
            self.assertPreciseEqual(cfunc(a, -6), cfunc(a, 41))
            self.assertPreciseEqual(cfunc(a, -16), cfunc(a, 31))
            self.partition_sanity_check(pyfunc, cfunc, d, -16)

        # median of 3 killer, O(n^2) on pure median 3 pivot quickselect
        # exercises the median of median of 5 code used to keep O(n)
        d = np.arange(1000000)
        x = np.roll(d, d.size // 2)
        mid = x.size // 2 + 1
        self.assertEqual(cfunc(x, mid)[mid], mid)
        d = np.arange(1000001)
        x = np.roll(d, d.size // 2 + 1)
        mid = x.size // 2 + 1
        self.assertEqual(cfunc(x, mid)[mid], mid)

        # max
        d = np.ones(10)
        d[1] = 4
        self.assertEqual(cfunc(d, (2, -1))[-1], 4)
        self.assertEqual(cfunc(d, (2, -1))[2], 1)
        d[1] = np.nan
        assert np.isnan(cfunc(d, (2, -1))[-1])

        # equal elements
        d = np.arange(47) % 7
        tgt = np.sort(np.arange(47) % 7)
        self.rnd.shuffle(d)
        for i in range(d.size):
            self.assertEqual(cfunc(d, i)[i], tgt[i])
            self.partition_sanity_check(pyfunc, cfunc, d, i)

        d = np.array([0, 1, 2, 3, 4, 5, 7, 7, 7, 7, 7, 7, 7, 7, 7, 7, 7,
                      7, 7, 7, 7, 7, 9])
        kth = [0, 3, 19, 20]
        self.assertEqual(tuple(cfunc(d, kth)[kth]), (0, 3, 7, 7))

        td = [(dt, s) for dt in [np.int32, np.float32] for s in (9, 16)]
        for dt, s in td:
            d = np.arange(s, dtype=dt)
            self.rnd.shuffle(d)
            d1 = np.tile(np.arange(s, dtype=dt), (4, 1))
            map(self.rnd.shuffle, d1)
            for i in range(d.size):
                p = cfunc(d, i)
                self.assertEqual(p[i], i)
                # all before are smaller
                np.testing.assert_array_less(p[:i], p[i])
                # all after are larger
                np.testing.assert_array_less(p[i], p[i + 1:])
                # sanity check
                self.partition_sanity_check(pyfunc, cfunc, d, i)

    def assert_partitioned(self, pyfunc, cfunc, d, kth):
        prev = 0
        for k in np.sort(kth):
            np.testing.assert_array_less(d[prev:k], d[k], err_msg='kth %d' % k)
            assert (d[k:] >= d[k]).all(), "kth %d, %r not greater equal %d" % (k, d[k:], d[k])
            prev = k + 1
            self.partition_sanity_check(pyfunc, cfunc, d, k)

    def test_partition_iterative(self):
        # inspired by the test of the same name in:
        # https://github.com/numpy/numpy/blob/043a840/numpy/core/tests/test_multiarray.py
        pyfunc = partition
        cfunc = jit(nopython=True)(pyfunc)

        assert_partitioned = partial(self.assert_partitioned, pyfunc, cfunc)

        d = np.array([3, 4, 2, 1])
        p = cfunc(d, (0, 3))
        assert_partitioned(p, (0, 3))
        assert_partitioned(d[np.argpartition(d, (0, 3))], (0, 3))

        self.assertPreciseEqual(p, cfunc(d, (-3, -1)))

        d = np.arange(17)
        self.rnd.shuffle(d)
        self.assertPreciseEqual(np.arange(17), cfunc(d, list(range(d.size))))

        # test unsorted kth
        d = np.arange(17)
        self.rnd.shuffle(d)
        keys = np.array([1, 3, 8, -2])
        self.rnd.shuffle(d)
        p = cfunc(d, keys)
        assert_partitioned(p, keys)
        self.rnd.shuffle(keys)
        self.assertPreciseEqual(cfunc(d, keys), p)

        # equal kth
        d = np.arange(20)[::-1]
        assert_partitioned(cfunc(d, [5] * 4), [5])
        assert_partitioned(cfunc(d, [5] * 4 + [6, 13]), [5] * 4 + [6, 13])

    def test_partition_multi_dim(self):
        pyfunc = partition
        cfunc = jit(nopython=True)(pyfunc)

        def check(a, kth):
            expected = pyfunc(a, kth)
            got = cfunc(a, kth)
            self.assertPreciseEqual(expected[:, :, kth], got[:, :, kth])

            for s in np.ndindex(expected.shape[:-1]):
                self.assertPreciseEqual(np.unique(expected[s][:kth]), np.unique(got[s][:kth]))
                self.assertPreciseEqual(np.unique(expected[s][kth:]), np.unique(got[s][kth:]))

        def a_variations(a):
            yield a
            yield a.T
            yield np.asfortranarray(a)
            yield np.full_like(a, fill_value=np.nan)
            yield np.full_like(a, fill_value=np.inf)
            yield (((1.0, 3.142, -np.inf, 3),),)  # multi-dimensional tuple input

        a = np.linspace(1, 10, 48)
        a[4:7] = np.nan
        a[8] = -np.inf
        a[9] = np.inf
        a = a.reshape((4, 3, 4))

        for arr in a_variations(a):
            for k in range(-3, 3):
                check(arr, k)

    def test_partition_boolean_inputs(self):
        pyfunc = partition
        cfunc = jit(nopython=True)(pyfunc)

        for d in np.linspace(1, 10, 17), np.array((True, False, True)):
            for kth in True, False, -1, 0, 1:
                self.partition_sanity_check(pyfunc, cfunc, d, kth)

    @unittest.skipUnless(np_version >= (1, 10), "cov needs Numpy 1.10+")
    @needs_blas
    def test_cov_invalid_ddof(self):
        pyfunc = cov
        cfunc = jit(nopython=True)(pyfunc)

        # Exceptions leak references
        self.disable_leak_check()

        m = np.array([[0, 2], [1, 1], [2, 0]]).T

        for ddof in np.arange(4), 4j:
            with self.assertTypingError() as raises:
               cfunc(m, ddof=ddof)
            self.assertIn('ddof must be a real numerical scalar type', str(raises.exception))

        for ddof in np.nan, np.inf:
            with self.assertRaises(ValueError) as raises:
               cfunc(m, ddof=ddof)
            self.assertIn('Cannot convert non-finite ddof to integer', str(raises.exception))

        for ddof in 1.1, -0.7:
            with self.assertRaises(ValueError) as raises:
               cfunc(m, ddof=ddof)
            self.assertIn('ddof must be integral value', str(raises.exception))

    def corr_corrcoef_basic(self, pyfunc, first_arg_name):
        cfunc = jit(nopython=True)(pyfunc)
        _check = partial(self._check_output, pyfunc, cfunc, abs_tol=1e-14)

        def input_variations():
            # array inputs
            yield np.array([[0, 2], [1, 1], [2, 0]]).T
            yield self.rnd.randn(100).reshape(5, 20)
            yield np.asfortranarray(np.array([[0, 2], [1, 1], [2, 0]]).T)
            yield self.rnd.randn(100).reshape(5, 20)[:, ::2]
            yield np.array([0.3942, 0.5969, 0.7730, 0.9918, 0.7964])
            yield np.full((4, 5), fill_value=True)
            yield np.array([np.nan, 0.5969, -np.inf, 0.9918, 0.7964])
            yield np.linspace(-3, 3, 33).reshape(33, 1)

            # non-array inputs
            yield ((0.1, 0.2), (0.11, 0.19), (0.09, 0.21))  # UniTuple
            yield ((0.1, 0.2), (0.11, 0.19), (0.09j, 0.21j))  # Tuple
            yield (-2.1, -1, 4.3)
            yield (1, 2, 3)
            yield [4, 5, 6]
            yield ((0.1, 0.2, 0.3), (0.1, 0.2, 0.3))
            yield [(1, 2, 3), (1, 3, 2)]
            yield 3.142
            yield ((1.1, 2.2, 1.5),)

            # empty data structures
            yield np.array([])
            yield np.array([]).reshape(0, 2)
            yield np.array([]).reshape(2, 0)
            yield ()

        # all inputs other than the first are defaulted
        for input_arr in input_variations():
            _check({first_arg_name: input_arr})

    @unittest.skipUnless(np_version >= (1, 10), "corrcoef needs Numpy 1.10+")
    @needs_blas
    def test_corrcoef_basic(self):
        pyfunc = corrcoef
        self.corr_corrcoef_basic(pyfunc, first_arg_name='x')

    @unittest.skipUnless(np_version >= (1, 10), "cov needs Numpy 1.10+")
    @needs_blas
    def test_cov_basic(self):
        pyfunc = cov
        self.corr_corrcoef_basic(pyfunc, first_arg_name='m')

    @unittest.skipUnless(np_version >= (1, 10), "cov needs Numpy 1.10+")
    @needs_blas
    def test_cov_explicit_arguments(self):
        pyfunc = cov
        cfunc = jit(nopython=True)(pyfunc)
        _check = partial(self._check_output, pyfunc, cfunc, abs_tol=1e-14)

        m = self.rnd.randn(105).reshape(15, 7)
        y_choices = None, m[::-1]
        rowvar_choices = False, True
        bias_choices = False, True
        ddof_choice = None, -1, 0, 1, 3.0, True

        for y, rowvar, bias, ddof in itertools.product(y_choices, rowvar_choices, bias_choices, ddof_choice):
            params = {'m': m, 'y': y, 'ddof': ddof, 'bias': bias, 'rowvar': rowvar}
            _check(params)

    @unittest.skipUnless(np_version >= (1, 10), "corrcoef needs Numpy 1.10+")
    @needs_blas
    def test_corrcoef_explicit_arguments(self):
        pyfunc = corrcoef
        cfunc = jit(nopython=True)(pyfunc)
        _check = partial(self._check_output, pyfunc, cfunc, abs_tol=1e-14)

        x = self.rnd.randn(105).reshape(15, 7)
        y_choices = None, x[::-1]
        rowvar_choices = False, True

        for y, rowvar in itertools.product(y_choices, rowvar_choices):
            params = {'x': x, 'y': y, 'rowvar': rowvar}
            _check(params)

    def cov_corrcoef_edge_cases(self, pyfunc, first_arg_name):
        cfunc = jit(nopython=True)(pyfunc)
        _check = partial(self._check_output, pyfunc, cfunc, abs_tol=1e-14)

        # some of these examples borrowed from numpy doc string examples:
        # https://github.com/numpy/numpy/blob/v1.15.0/numpy/lib/function_base.py#L2199-L2231
        # some borrowed from TestCov and TestCorrCoef:
        # https://github.com/numpy/numpy/blob/80d3a7a/numpy/lib/tests/test_function_base.py
        m = np.array([-2.1, -1, 4.3])
        y = np.array([3, 1.1, 0.12])
        params = {first_arg_name: m, 'y': y}
        _check(params)

        m = np.array([1, 2, 3])  # test case modified such that m is 1D
        y = np.array([[1j, 2j, 3j]])
        params = {first_arg_name: m, 'y': y}
        _check(params)

        m = np.array([1, 2, 3])
        y = (1j, 2j, 3j)
        params = {first_arg_name: m, 'y': y}
        _check(params)
        params = {first_arg_name: y, 'y': m}  # flip real and complex inputs
        _check(params)

        m = np.array([1, 2, 3])
        y = (1j, 2j, 3)  # note last item is not complex
        params = {first_arg_name: m, 'y': y}
        _check(params)
        params = {first_arg_name: y, 'y': m}  # flip real and complex inputs
        _check(params)

        m = np.array([])
        y = np.array([])
        params = {first_arg_name: m, 'y': y}
        _check(params)

        m = 1.1
        y = 2.2
        params = {first_arg_name: m, 'y': y}
        _check(params)

        m = self.rnd.randn(10, 3)
        y = np.array([-2.1, -1, 4.3]).reshape(1, 3) / 10
        params = {first_arg_name: m, 'y': y}
        _check(params)

        # The following tests pass with numpy version >= 1.10, but fail with 1.9
        m = np.array([-2.1, -1, 4.3])
        y = np.array([[3, 1.1, 0.12], [3, 1.1, 0.12]])
        params = {first_arg_name: m, 'y': y}
        _check(params)

        for rowvar in False, True:
            m = np.array([-2.1, -1, 4.3])
            y = np.array([[3, 1.1, 0.12], [3, 1.1, 0.12], [4, 1.1, 0.12]])
            params = {first_arg_name: m, 'y': y, 'rowvar': rowvar}
            _check(params)
            params = {first_arg_name: y, 'y': m, 'rowvar': rowvar}  # swap m and y
            _check(params)

    @unittest.skipUnless(np_version >= (1, 10), "corrcoef needs Numpy 1.10+")
    @needs_blas
    def test_corrcoef_edge_cases(self):
        pyfunc = corrcoef
        self.cov_corrcoef_edge_cases(pyfunc, first_arg_name='x')

        cfunc = jit(nopython=True)(pyfunc)
        _check = partial(self._check_output, pyfunc, cfunc, abs_tol=1e-14)

        for x in (np.nan, -np.inf, 3.142, 0):
            params = {'x': x}
            _check(params)

    @unittest.skipUnless(np_version >= (1, 11), "behaviour per Numpy 1.11+")
    @needs_blas
    def test_corrcoef_edge_case_extreme_values(self):
        pyfunc = corrcoef
        cfunc = jit(nopython=True)(pyfunc)
        _check = partial(self._check_output, pyfunc, cfunc, abs_tol=1e-14)

        # extreme values
        x = ((1e-100, 1e100), (1e100, 1e-100))
        params = {'x': x}
        _check(params)

        # Note
        # ----
        # Numpy 1.10 output is:
        # [[ 0. -0.]
        #  [-0.  0.]]
        #
        # Numpy 1.11+ output is:
        # [[ 1. -1.]
        #  [-1.  1.]]
        #
        # Numba implementation replicates Numpy 1.11+ behaviour

    @unittest.skipUnless(np_version >= (1, 10), "cov needs Numpy 1.10+")
    @needs_blas
    def test_cov_edge_cases(self):
        pyfunc = cov
        self.cov_corrcoef_edge_cases(pyfunc, first_arg_name='m')

        cfunc = jit(nopython=True)(pyfunc)
        _check = partial(self._check_output, pyfunc, cfunc, abs_tol=1e-14)

        # invalid ddof
        m = np.array([[0, 2], [1, 1], [2, 0]]).T
        params = {'m': m, 'ddof': 5}
        _check(params)

    @unittest.skipUnless(np_version >= (1, 10), "cov needs Numpy 1.10+")
    @needs_blas
    def test_cov_exceptions(self):
        pyfunc = cov
        cfunc = jit(nopython=True)(pyfunc)

        # Exceptions leak references
        self.disable_leak_check()

        def _check_m(m):
            with self.assertTypingError() as raises:
                cfunc(m)
            self.assertIn('m has more than 2 dimensions', str(raises.exception))

        m = np.ones((5, 6, 7))
        _check_m(m)

        m = ((((1, 2, 3), (2, 2, 2)),),)
        _check_m(m)

        m = [[[5, 6, 7]]]
        _check_m(m)

        def _check_y(m, y):
            with self.assertTypingError() as raises:
                cfunc(m, y=y)
            self.assertIn('y has more than 2 dimensions', str(raises.exception))

        m = np.ones((5, 6))
        y = np.ones((5, 6, 7))
        _check_y(m, y)

        m = np.array((1.1, 2.2, 1.1))
        y = (((1.2, 2.2, 2.3),),)
        _check_y(m, y)

        m = np.arange(3)
        y = np.arange(4)
        with self.assertRaises(ValueError) as raises:
            cfunc(m, y=y)
        self.assertIn('m and y have incompatible dimensions', str(raises.exception))
        # Numpy raises ValueError: all the input array dimensions except for the
        # concatenation axis must match exactly.

        m = np.array([-2.1, -1, 4.3]).reshape(1, 3)
        with self.assertRaises(RuntimeError) as raises:
            cfunc(m)
        self.assertIn('2D array containing a single row is unsupported', str(raises.exception))

    @unittest.skipUnless(np_version >= (1, 12), "ediff1d needs Numpy 1.12+")
    def test_ediff1d_basic(self):
        pyfunc = ediff1d
        cfunc = jit(nopython=True)(pyfunc)
        _check = partial(self._check_output, pyfunc, cfunc)

        def to_variations(a):
            yield None
            yield a
            yield a.astype(np.int16)

        def ary_variations(a):
            yield a
            yield a.reshape(3, 2, 2)
            yield a.astype(np.int32)

        for ary in ary_variations(np.linspace(-2, 7, 12)):
            params = {'ary': ary}
            _check(params)

            for a in to_variations(ary):
                params = {'ary': ary, 'to_begin': a}
                _check(params)

                params = {'ary': ary, 'to_end': a}
                _check(params)

                for b in to_variations(ary):
                    params = {'ary': ary, 'to_begin': a, 'to_end': b}
                    _check(params)

    @unittest.skipUnless(np_version >= (1, 12), "ediff1d needs Numpy 1.12+")
    def test_ediff1d_edge_cases(self):
        pyfunc = ediff1d
        cfunc = jit(nopython=True)(pyfunc)
        _check = partial(self._check_output, pyfunc, cfunc)

        def input_variations():
            yield ((1, 2, 3), (4, 5, 6))
            yield [4, 5, 6]
            yield np.array([])
            yield ()
            yield np.array([np.nan, np.inf, 4, -np.inf, 3.142])
            parts = np.array([np.nan, 2, np.nan, 4, 5, 6, 7, 8, 9])
            a = parts + 1j * parts[::-1]
            yield a.reshape(3, 3)

        for i in input_variations():
            params = {'ary': i, 'to_end': i, 'to_begin': i}
            _check(params)

        # to_end / to_begin are boolean
        params = {'ary': [1], 'to_end': (False,), 'to_begin': (True, False)}
        _check(params)

        # example of unsafe type casting (np.nan to np.int32)
        to_begin = np.array([1, 2, 3.142, np.nan, 5, 6, 7, -8, np.nan])
        params = {'ary': np.arange(-4, 6), 'to_begin': to_begin}
        _check(params)

        # scalar inputs
        params = {'ary': 3.142}
        _check(params)

        params = {'ary': 3, 'to_begin': 3.142}
        _check(params)

        params = {'ary': np.arange(-4, 6), 'to_begin': -5, 'to_end': False}
        _check(params)

        # the following would fail on one of the BITS32 builds (difference in
        # overflow handling):
        # params = {'ary': np.array([5, 6], dtype=np.int16), 'to_end': [1e100]}
        # _check(params)

    @unittest.skipUnless(np_version >= (1, 12), "ediff1d needs Numpy 1.12+")
    def test_ediff1d_exceptions(self):
        pyfunc = ediff1d
        cfunc = jit(nopython=True)(pyfunc)

        # Exceptions leak references
        self.disable_leak_check()

        with self.assertTypingError() as e:
            cfunc(np.array((True, True, False)))

        msg = "Boolean dtype is unsupported (as per NumPy)"
        assert msg in str(e.exception)

<<<<<<< HEAD
    @needs_blas
    def test_np_trapz_basic(self):
        pyfunc = np_trapz
        cfunc = jit(nopython=True)(pyfunc)
        _check = partial(self._check_output, pyfunc, cfunc)

        y = [1, 2, 3]
        _check({'y': y})

        y = (3, 1, 2, 2, 2)
        _check({'y': y})

        y = np.arange(15).reshape(3, 5)
        _check({'y': y})

        y = np.linspace(-10, 10, 60).reshape(4, 3, 5)
        _check({'y': y}, abs_tol=1e-13)

        self.rnd.shuffle(y)
        _check({'y': y}, abs_tol=1e-13)

        y = np.array([])
        _check({'y': y})

        y = np.array([3.142, np.nan, np.inf, -np.inf, 5])
        _check({'y': y})

        y = np.arange(20) + np.linspace(0, 10, 20) * 1j
        _check({'y': y})

        y = np.array([], dtype=np.complex128)
        _check({'y': y})

        y = (True, False, True)
        _check({'y': y})

    @needs_blas
    def test_np_trapz_x_basic(self):
        pyfunc = np_trapz_x
        cfunc = jit(nopython=True)(pyfunc)
        _check = partial(self._check_output, pyfunc, cfunc)

        y = [1, 2, 3]
        x = [4, 6, 8]
        _check({'y': y, 'x': x})

        y = [1, 2, 3, 4, 5]
        x = (4, 6)
        _check({'y': y, 'x': x})

        y = (1, 2, 3, 4, 5)
        x = [4, 5, 6, 7, 8]
        _check({'y': y, 'x': x})

        y = np.array([1, 2, 3, 4, 5])
        x = [4, 4]
        _check({'y': y, 'x': x})

        y = np.array([])
        x = np.array([2, 3])
        _check({'y': y, 'x': x})

        y = (1, 2, 3, 4, 5)
        x = None
        _check({'y': y, 'x': x})

        y = np.arange(20).reshape(5, 4)
        x = np.array([4, 5])
        _check({'y': y, 'x': x})

        y = np.arange(20).reshape(5, 4)
        x = np.array([4, 5, 6, 7])
        _check({'y': y, 'x': x})

        y = np.arange(60).reshape(5, 4, 3)
        x = np.array([4, 5])
        _check({'y': y, 'x': x})

        y = np.arange(60).reshape(5, 4, 3)
        x = np.array([4, 5, 7])
        _check({'y': y, 'x': x})

        y = np.arange(60).reshape(5, 4, 3)
        self.rnd.shuffle(y)
        x = y + 1.1
        self.rnd.shuffle(x)
        _check({'y': y, 'x': x})

        y = np.arange(20)
        x = y + np.linspace(0, 10, 20) * 1j
        _check({'y': y, 'x': x})

        y = np.array([1, 2, 3])
        x = np.array([1 + 1j, 1 + 2j])
        _check({'y': y, 'x': x})

    @unittest.skip('NumPy behaviour questionable')
    def test_trapz_numpy_questionable(self):
        pyfunc = np_trapz
        cfunc = jit(nopython=True)(pyfunc)
        _check = partial(self._check_output, pyfunc, cfunc)

        # passes (NumPy and Numba return 2.0)
        y = np.array([True, False, True, True]).astype(np.int)
        _check({'y': y})

        # fails (NumPy returns 1.5; Numba returns 2.0)
        y = np.array([True, False, True, True])
        _check({'y': y})

    @needs_blas
    def test_np_trapz_dx_basic(self):
        pyfunc = np_trapz_dx
        cfunc = jit(nopython=True)(pyfunc)
        _check = partial(self._check_output, pyfunc, cfunc)

        y = [1, 2, 3]
        dx = 2
        _check({'y': y, 'dx': dx})

        y = [1, 2, 3, 4, 5]
        dx = [1, 4, 5, 6]
        _check({'y': y, 'dx': dx})

        y = [1, 2, 3, 4, 5]
        dx = [1, 4, 5, 6]
        _check({'y': y, 'dx': dx})

        y = np.linspace(-2, 5, 10)
        dx = np.nan
        _check({'y': y, 'dx': dx})

        y = np.linspace(-2, 5, 10)
        dx = np.inf
        _check({'y': y, 'dx': dx})

        y = np.linspace(-2, 5, 10)
        dx = np.linspace(-2, 5, 9)
        _check({'y': y, 'dx': dx}, abs_tol=1e-13)

        y = np.arange(60).reshape(4, 5, 3) * 1j
        dx = np.arange(40).reshape(4, 5, 2)
        _check({'y': y, 'dx': dx})

        x = np.arange(-10, 10, .1)
        r = cfunc(np.exp(-.5 * x ** 2) / np.sqrt(2 * np.pi), dx=0.1)
        # check integral of normal equals 1
        np.testing.assert_almost_equal(r, 1, 7)

        y = np.arange(20)
        dx = 1j
        _check({'y': y, 'dx': dx})

        y = np.arange(20)
        dx = np.array([5])
        _check({'y': y, 'dx': dx})

    @needs_blas
    def test_np_trapz_x_dx_basic(self):
        pyfunc = np_trapz_x_dx
        cfunc = jit(nopython=True)(pyfunc)
        _check = partial(self._check_output, pyfunc, cfunc)

        # dx should be ignored
        for dx in (None, 2, np.array([1, 2, 3, 4, 5])):
            y = [1, 2, 3]
            x = [4, 6, 8]
            _check({'y': y, 'x': x, 'dx': dx})

            y = [1, 2, 3, 4, 5]
            x = [4, 6]
            _check({'y': y, 'x': x, 'dx': dx})

            y = [1, 2, 3, 4, 5]
            x = [4, 5, 6, 7, 8]
            _check({'y': y, 'x': x, 'dx': dx})

            y = np.arange(60).reshape(4, 5, 3)
            self.rnd.shuffle(y)
            x = y * 1.1
            x[2, 2, 2] = np.nan
            _check({'y': y, 'x': x, 'dx': dx})

    @needs_blas
    def test_np_trapz_x_dx_exceptions(self):
        pyfunc = np_trapz_x_dx
=======
    def test_roll_basic(self):
        pyfunc = roll
        cfunc = jit(nopython=True)(pyfunc)

        def a_variations():
            yield np.arange(7)
            yield np.arange(3 * 4 * 5).reshape(3, 4, 5)
            yield [1.1, 2.2, 3.3]
            yield (True, False, True)
            yield False
            yield 4
            yield (9,)
            yield np.asfortranarray(np.array([[1.1, np.nan], [np.inf, 7.8]]))
            yield np.array([])
            yield ()

        def shift_variations():
            return itertools.chain.from_iterable(((True, False), range(-10, 10)))

        for a in a_variations():
            for shift in shift_variations():
                expected = pyfunc(a, shift)
                got = cfunc(a, shift)
                self.assertPreciseEqual(expected, got)

    def test_roll_exceptions(self):
        pyfunc = roll
>>>>>>> fdbe2647
        cfunc = jit(nopython=True)(pyfunc)

        # Exceptions leak references
        self.disable_leak_check()

<<<<<<< HEAD
        def check_not_ok(params):
            with self.assertRaises(ValueError) as e:
                cfunc(*params)

            self.assertIn('unable to broadcast', str(e.exception))

        y = [1, 2, 3, 4, 5]
        for x in [4, 5, 6, 7, 8, 9], [4, 5, 6]:
            check_not_ok((y, x, 1.0))

        y = np.arange(60).reshape(3, 4, 5)
        x = np.arange(36).reshape(3, 4, 3)
        check_not_ok((y, x, 1.0))

        y = np.arange(60).reshape(3, 4, 5)
        x = np.array([4, 5, 6, 7])
        check_not_ok((y, x, 1.0))

        y = [1, 2, 3, 4, 5]
        dx = np.array([1.0, 2.0])
        check_not_ok((y, None, dx))

        y = np.arange(60).reshape(3, 4, 5)
        dx = np.arange(60).reshape(3, 4, 5)
        check_not_ok((y, None, dx))

        with self.assertTypingError() as e:
            y = np.array(4)
            check_not_ok((y, None, 1.0))

        self.assertIn('y cannot be 0D', str(e.exception))

        for y in 5, False, np.nan:
            with self.assertTypingError() as e:
                cfunc(y, None, 1.0)

            self.assertIn('y cannot be a scalar', str(e.exception))
=======
        for shift in 1.1, (1, 2):
            with self.assertTypingError() as e:
                cfunc(np.arange(10), shift)

            msg = "shift must be an integer"
            assert msg in str(e.exception)
>>>>>>> fdbe2647

    def test_asarray(self):

        def input_variations():
            """
            To quote from: https://docs.scipy.org/doc/numpy/reference/generated/numpy.asarray.html
            Input data, in any form that can be converted to an array.
            This includes:
            * lists
            * lists of tuples
            * tuples
            * tuples of tuples
            * tuples of lists
            * ndarrays
            """
            yield 1j
            yield 1.2
            yield False
            yield 1
            yield [1, 2, 3]
            yield [(1, 2, 3), (1, 2, 3)]
            yield (1, 2, 3)
            yield ((1, 2, 3), (1, 2, 3))
            yield ([1, 2, 3], [1, 2, 3])
            yield np.array([])
            yield np.arange(4)
            yield np.arange(12).reshape(3, 4)
            yield np.arange(12).reshape(3, 4).T

        # used to check that if the input is already an array and the dtype is
        # the same as that of the input/omitted then the array itself is
        # returned.
        def check_pass_through(jitted, expect_same, params):
            returned = jitted(**params)
            if expect_same:
                self.assertTrue(returned is params['a'])
            else:
                self.assertTrue(returned is not params['a'])
                # should be numerically the same, just different dtype
                np.testing.assert_allclose(returned, params['a'])
                self.assertTrue(returned.dtype == params['dtype'])

        for pyfunc in [asarray, asarray_kws]:
            cfunc = jit(nopython=True)(pyfunc)
            _check = partial(self._check_output, pyfunc, cfunc)

            for x in input_variations():
                params = {'a': x}
                if 'kws' in pyfunc.__name__:
                    for dt in [None, np.complex128]:
                        params['dtype'] = dt
                        _check(params)
                else:
                    _check(params)

                # check the behaviour over a dtype change (or not!)
                x = np.arange(10, dtype=np.float32)
                params = {'a': x}
                if 'kws' in pyfunc.__name__:
                    params['dtype'] = None
                    check_pass_through(cfunc, True, params)
                    params['dtype'] = np.complex128
                    check_pass_through(cfunc, False, params)
                    params['dtype'] = np.float32
                    check_pass_through(cfunc, True, params)
                else:
                    check_pass_through(cfunc, True, params)


class TestNPMachineParameters(TestCase):
    # tests np.finfo, np.iinfo, np.MachAr

    template = '''
def foo():
    ty = np.%s
    return np.%s(ty)
'''

    bits = ('bits',) if np_version >= (1, 12)  else ()

    def check(self, func, attrs, *args):
        pyfunc = func
        cfunc = jit(nopython=True)(pyfunc)

        expected = pyfunc(*args)
        got = cfunc(*args)

        # check result
        for attr in attrs:
            self.assertPreciseEqual(getattr(expected, attr),
                                    getattr(got, attr))

    def create_harcoded_variant(self, basefunc, ty):
        #create an instance of using the function with a hardcoded type
        #and eval it into existence, return the function for use
        tystr = ty.__name__
        basestr = basefunc.__name__
        funcstr = self.template % (tystr, basestr)
        eval(compile(funcstr, '<string>', 'exec'))
        return locals()['foo']

    def test_MachAr(self):
        attrs = ('ibeta', 'it', 'machep', 'eps', 'negep', 'epsneg', 'iexp',
                 'minexp', 'xmin', 'maxexp', 'xmax', 'irnd', 'ngrd',
                 'epsilon', 'tiny', 'huge', 'precision', 'resolution',)
        self.check(machar, attrs)

    def test_finfo(self):
        types = [np.float32, np.float64, np.complex64, np.complex128]
        attrs = self.bits + ('eps', 'epsneg', 'iexp', 'machep', 'max',
                'maxexp', 'negep', 'nexp', 'nmant', 'precision',
                'resolution', 'tiny',)
        for ty in types:
            self.check(finfo, attrs, ty(1))
            hc_func = self.create_harcoded_variant(np.finfo, ty)
            self.check(hc_func, attrs)

        # check unsupported attr raises
        with self.assertRaises(TypingError) as raises:
            cfunc = jit(nopython=True)(finfo_machar)
            cfunc(7.)
        msg = "Unknown attribute 'machar' of type finfo"
        self.assertIn(msg, str(raises.exception))

        # check invalid type raises
        with self.assertTypingError():
            cfunc = jit(nopython=True)(finfo)
            cfunc(np.int32(7))

    def test_iinfo(self):
        # check types and instances of types
        types = [np.int8, np.int16, np.int32, np.int64, np.uint8, np.uint16,
                 np.uint32, np.uint64]
        attrs = ('min', 'max') + self.bits
        for ty in types:
            self.check(iinfo, attrs, ty(1))
            hc_func = self.create_harcoded_variant(np.iinfo, ty)
            self.check(hc_func, attrs)

        # check invalid type raises
        with self.assertTypingError():
            cfunc = jit(nopython=True)(iinfo)
            cfunc(np.float64(7))<|MERGE_RESOLUTION|>--- conflicted
+++ resolved
@@ -1563,194 +1563,6 @@
         msg = "Boolean dtype is unsupported (as per NumPy)"
         assert msg in str(e.exception)
 
-<<<<<<< HEAD
-    @needs_blas
-    def test_np_trapz_basic(self):
-        pyfunc = np_trapz
-        cfunc = jit(nopython=True)(pyfunc)
-        _check = partial(self._check_output, pyfunc, cfunc)
-
-        y = [1, 2, 3]
-        _check({'y': y})
-
-        y = (3, 1, 2, 2, 2)
-        _check({'y': y})
-
-        y = np.arange(15).reshape(3, 5)
-        _check({'y': y})
-
-        y = np.linspace(-10, 10, 60).reshape(4, 3, 5)
-        _check({'y': y}, abs_tol=1e-13)
-
-        self.rnd.shuffle(y)
-        _check({'y': y}, abs_tol=1e-13)
-
-        y = np.array([])
-        _check({'y': y})
-
-        y = np.array([3.142, np.nan, np.inf, -np.inf, 5])
-        _check({'y': y})
-
-        y = np.arange(20) + np.linspace(0, 10, 20) * 1j
-        _check({'y': y})
-
-        y = np.array([], dtype=np.complex128)
-        _check({'y': y})
-
-        y = (True, False, True)
-        _check({'y': y})
-
-    @needs_blas
-    def test_np_trapz_x_basic(self):
-        pyfunc = np_trapz_x
-        cfunc = jit(nopython=True)(pyfunc)
-        _check = partial(self._check_output, pyfunc, cfunc)
-
-        y = [1, 2, 3]
-        x = [4, 6, 8]
-        _check({'y': y, 'x': x})
-
-        y = [1, 2, 3, 4, 5]
-        x = (4, 6)
-        _check({'y': y, 'x': x})
-
-        y = (1, 2, 3, 4, 5)
-        x = [4, 5, 6, 7, 8]
-        _check({'y': y, 'x': x})
-
-        y = np.array([1, 2, 3, 4, 5])
-        x = [4, 4]
-        _check({'y': y, 'x': x})
-
-        y = np.array([])
-        x = np.array([2, 3])
-        _check({'y': y, 'x': x})
-
-        y = (1, 2, 3, 4, 5)
-        x = None
-        _check({'y': y, 'x': x})
-
-        y = np.arange(20).reshape(5, 4)
-        x = np.array([4, 5])
-        _check({'y': y, 'x': x})
-
-        y = np.arange(20).reshape(5, 4)
-        x = np.array([4, 5, 6, 7])
-        _check({'y': y, 'x': x})
-
-        y = np.arange(60).reshape(5, 4, 3)
-        x = np.array([4, 5])
-        _check({'y': y, 'x': x})
-
-        y = np.arange(60).reshape(5, 4, 3)
-        x = np.array([4, 5, 7])
-        _check({'y': y, 'x': x})
-
-        y = np.arange(60).reshape(5, 4, 3)
-        self.rnd.shuffle(y)
-        x = y + 1.1
-        self.rnd.shuffle(x)
-        _check({'y': y, 'x': x})
-
-        y = np.arange(20)
-        x = y + np.linspace(0, 10, 20) * 1j
-        _check({'y': y, 'x': x})
-
-        y = np.array([1, 2, 3])
-        x = np.array([1 + 1j, 1 + 2j])
-        _check({'y': y, 'x': x})
-
-    @unittest.skip('NumPy behaviour questionable')
-    def test_trapz_numpy_questionable(self):
-        pyfunc = np_trapz
-        cfunc = jit(nopython=True)(pyfunc)
-        _check = partial(self._check_output, pyfunc, cfunc)
-
-        # passes (NumPy and Numba return 2.0)
-        y = np.array([True, False, True, True]).astype(np.int)
-        _check({'y': y})
-
-        # fails (NumPy returns 1.5; Numba returns 2.0)
-        y = np.array([True, False, True, True])
-        _check({'y': y})
-
-    @needs_blas
-    def test_np_trapz_dx_basic(self):
-        pyfunc = np_trapz_dx
-        cfunc = jit(nopython=True)(pyfunc)
-        _check = partial(self._check_output, pyfunc, cfunc)
-
-        y = [1, 2, 3]
-        dx = 2
-        _check({'y': y, 'dx': dx})
-
-        y = [1, 2, 3, 4, 5]
-        dx = [1, 4, 5, 6]
-        _check({'y': y, 'dx': dx})
-
-        y = [1, 2, 3, 4, 5]
-        dx = [1, 4, 5, 6]
-        _check({'y': y, 'dx': dx})
-
-        y = np.linspace(-2, 5, 10)
-        dx = np.nan
-        _check({'y': y, 'dx': dx})
-
-        y = np.linspace(-2, 5, 10)
-        dx = np.inf
-        _check({'y': y, 'dx': dx})
-
-        y = np.linspace(-2, 5, 10)
-        dx = np.linspace(-2, 5, 9)
-        _check({'y': y, 'dx': dx}, abs_tol=1e-13)
-
-        y = np.arange(60).reshape(4, 5, 3) * 1j
-        dx = np.arange(40).reshape(4, 5, 2)
-        _check({'y': y, 'dx': dx})
-
-        x = np.arange(-10, 10, .1)
-        r = cfunc(np.exp(-.5 * x ** 2) / np.sqrt(2 * np.pi), dx=0.1)
-        # check integral of normal equals 1
-        np.testing.assert_almost_equal(r, 1, 7)
-
-        y = np.arange(20)
-        dx = 1j
-        _check({'y': y, 'dx': dx})
-
-        y = np.arange(20)
-        dx = np.array([5])
-        _check({'y': y, 'dx': dx})
-
-    @needs_blas
-    def test_np_trapz_x_dx_basic(self):
-        pyfunc = np_trapz_x_dx
-        cfunc = jit(nopython=True)(pyfunc)
-        _check = partial(self._check_output, pyfunc, cfunc)
-
-        # dx should be ignored
-        for dx in (None, 2, np.array([1, 2, 3, 4, 5])):
-            y = [1, 2, 3]
-            x = [4, 6, 8]
-            _check({'y': y, 'x': x, 'dx': dx})
-
-            y = [1, 2, 3, 4, 5]
-            x = [4, 6]
-            _check({'y': y, 'x': x, 'dx': dx})
-
-            y = [1, 2, 3, 4, 5]
-            x = [4, 5, 6, 7, 8]
-            _check({'y': y, 'x': x, 'dx': dx})
-
-            y = np.arange(60).reshape(4, 5, 3)
-            self.rnd.shuffle(y)
-            x = y * 1.1
-            x[2, 2, 2] = np.nan
-            _check({'y': y, 'x': x, 'dx': dx})
-
-    @needs_blas
-    def test_np_trapz_x_dx_exceptions(self):
-        pyfunc = np_trapz_x_dx
-=======
     def test_roll_basic(self):
         pyfunc = roll
         cfunc = jit(nopython=True)(pyfunc)
@@ -1778,13 +1590,205 @@
 
     def test_roll_exceptions(self):
         pyfunc = roll
->>>>>>> fdbe2647
         cfunc = jit(nopython=True)(pyfunc)
 
         # Exceptions leak references
         self.disable_leak_check()
 
-<<<<<<< HEAD
+        for shift in 1.1, (1, 2):
+            with self.assertTypingError() as e:
+                cfunc(np.arange(10), shift)
+
+            msg = "shift must be an integer"
+            assert msg in str(e.exception)
+
+    def test_np_trapz_basic(self):
+        pyfunc = np_trapz
+        cfunc = jit(nopython=True)(pyfunc)
+        _check = partial(self._check_output, pyfunc, cfunc)
+
+        y = [1, 2, 3]
+        _check({'y': y})
+
+        y = (3, 1, 2, 2, 2)
+        _check({'y': y})
+
+        y = np.arange(15).reshape(3, 5)
+        _check({'y': y})
+
+        y = np.linspace(-10, 10, 60).reshape(4, 3, 5)
+        _check({'y': y}, abs_tol=1e-13)
+
+        self.rnd.shuffle(y)
+        _check({'y': y}, abs_tol=1e-13)
+
+        y = np.array([])
+        _check({'y': y})
+
+        y = np.array([3.142, np.nan, np.inf, -np.inf, 5])
+        _check({'y': y})
+
+        y = np.arange(20) + np.linspace(0, 10, 20) * 1j
+        _check({'y': y})
+
+        y = np.array([], dtype=np.complex128)
+        _check({'y': y})
+
+        y = (True, False, True)
+        _check({'y': y})
+
+    def test_np_trapz_x_basic(self):
+        pyfunc = np_trapz_x
+        cfunc = jit(nopython=True)(pyfunc)
+        _check = partial(self._check_output, pyfunc, cfunc)
+
+        y = [1, 2, 3]
+        x = [4, 6, 8]
+        _check({'y': y, 'x': x})
+
+        y = [1, 2, 3, 4, 5]
+        x = (4, 6)
+        _check({'y': y, 'x': x})
+
+        y = (1, 2, 3, 4, 5)
+        x = [4, 5, 6, 7, 8]
+        _check({'y': y, 'x': x})
+
+        y = np.array([1, 2, 3, 4, 5])
+        x = [4, 4]
+        _check({'y': y, 'x': x})
+
+        y = np.array([])
+        x = np.array([2, 3])
+        _check({'y': y, 'x': x})
+
+        y = (1, 2, 3, 4, 5)
+        x = None
+        _check({'y': y, 'x': x})
+
+        y = np.arange(20).reshape(5, 4)
+        x = np.array([4, 5])
+        _check({'y': y, 'x': x})
+
+        y = np.arange(20).reshape(5, 4)
+        x = np.array([4, 5, 6, 7])
+        _check({'y': y, 'x': x})
+
+        y = np.arange(60).reshape(5, 4, 3)
+        x = np.array([4, 5])
+        _check({'y': y, 'x': x})
+
+        y = np.arange(60).reshape(5, 4, 3)
+        x = np.array([4, 5, 7])
+        _check({'y': y, 'x': x})
+
+        y = np.arange(60).reshape(5, 4, 3)
+        self.rnd.shuffle(y)
+        x = y + 1.1
+        self.rnd.shuffle(x)
+        _check({'y': y, 'x': x})
+
+        y = np.arange(20)
+        x = y + np.linspace(0, 10, 20) * 1j
+        _check({'y': y, 'x': x})
+
+        y = np.array([1, 2, 3])
+        x = np.array([1 + 1j, 1 + 2j])
+        _check({'y': y, 'x': x})
+
+    @unittest.skip('NumPy behaviour questionable')
+    def test_trapz_numpy_questionable(self):
+        pyfunc = np_trapz
+        cfunc = jit(nopython=True)(pyfunc)
+        _check = partial(self._check_output, pyfunc, cfunc)
+
+        # passes (NumPy and Numba return 2.0)
+        y = np.array([True, False, True, True]).astype(np.int)
+        _check({'y': y})
+
+        # fails (NumPy returns 1.5; Numba returns 2.0)
+        y = np.array([True, False, True, True])
+        _check({'y': y})
+
+
+    def test_np_trapz_dx_basic(self):
+        pyfunc = np_trapz_dx
+        cfunc = jit(nopython=True)(pyfunc)
+        _check = partial(self._check_output, pyfunc, cfunc)
+
+        y = [1, 2, 3]
+        dx = 2
+        _check({'y': y, 'dx': dx})
+
+        y = [1, 2, 3, 4, 5]
+        dx = [1, 4, 5, 6]
+        _check({'y': y, 'dx': dx})
+
+        y = [1, 2, 3, 4, 5]
+        dx = [1, 4, 5, 6]
+        _check({'y': y, 'dx': dx})
+
+        y = np.linspace(-2, 5, 10)
+        dx = np.nan
+        _check({'y': y, 'dx': dx})
+
+        y = np.linspace(-2, 5, 10)
+        dx = np.inf
+        _check({'y': y, 'dx': dx})
+
+        y = np.linspace(-2, 5, 10)
+        dx = np.linspace(-2, 5, 9)
+        _check({'y': y, 'dx': dx}, abs_tol=1e-13)
+
+        y = np.arange(60).reshape(4, 5, 3) * 1j
+        dx = np.arange(40).reshape(4, 5, 2)
+        _check({'y': y, 'dx': dx})
+
+        x = np.arange(-10, 10, .1)
+        r = cfunc(np.exp(-.5 * x ** 2) / np.sqrt(2 * np.pi), dx=0.1)
+        # check integral of normal equals 1
+        np.testing.assert_almost_equal(r, 1, 7)
+
+        y = np.arange(20)
+        dx = 1j
+        _check({'y': y, 'dx': dx})
+
+        y = np.arange(20)
+        dx = np.array([5])
+        _check({'y': y, 'dx': dx})
+
+    def test_np_trapz_x_dx_basic(self):
+        pyfunc = np_trapz_x_dx
+        cfunc = jit(nopython=True)(pyfunc)
+        _check = partial(self._check_output, pyfunc, cfunc)
+
+        # dx should be ignored
+        for dx in (None, 2, np.array([1, 2, 3, 4, 5])):
+            y = [1, 2, 3]
+            x = [4, 6, 8]
+            _check({'y': y, 'x': x, 'dx': dx})
+
+            y = [1, 2, 3, 4, 5]
+            x = [4, 6]
+            _check({'y': y, 'x': x, 'dx': dx})
+
+            y = [1, 2, 3, 4, 5]
+            x = [4, 5, 6, 7, 8]
+            _check({'y': y, 'x': x, 'dx': dx})
+
+            y = np.arange(60).reshape(4, 5, 3)
+            self.rnd.shuffle(y)
+            x = y * 1.1
+            x[2, 2, 2] = np.nan
+            _check({'y': y, 'x': x, 'dx': dx})
+
+    def test_np_trapz_x_dx_exceptions(self):
+        pyfunc = np_trapz_x_dx
+        cfunc = jit(nopython=True)(pyfunc)
+
+        # Exceptions leak references
+        self.disable_leak_check()
+
         def check_not_ok(params):
             with self.assertRaises(ValueError) as e:
                 cfunc(*params)
@@ -1822,14 +1826,6 @@
                 cfunc(y, None, 1.0)
 
             self.assertIn('y cannot be a scalar', str(e.exception))
-=======
-        for shift in 1.1, (1, 2):
-            with self.assertTypingError() as e:
-                cfunc(np.arange(10), shift)
-
-            msg = "shift must be an integer"
-            assert msg in str(e.exception)
->>>>>>> fdbe2647
 
     def test_asarray(self):
 
