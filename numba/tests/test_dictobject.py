"""
Testing numba implementation of the numba dictionary.

The tests here only check that the numba typing and codegen are working
correctly.  Detailed testing of the underlying dictionary operations is done
in test_dictimpl.py.
"""
from __future__ import print_function, absolute_import, division

import sys
import numpy as np
from numba import njit, utils
from numba import int32, int64, float32, float64, types
from numba import dictobject
<<<<<<< HEAD
from numba import types
from numba.typeddict import TypedDict
from .support import TestCase, MemoryLeakMixin
=======
from numba.errors import TypingError
from .support import TestCase, MemoryLeakMixin, unittest
>>>>>>> 19fbdf55


class TestDictObject(MemoryLeakMixin, TestCase):
    def test_dict_create(self):
        """
        Exercise dictionary creation, insertion and len
        """
        @njit
        def foo(n):
            d = dictobject.new_dict(int32, float32)
            for i in range(n):
                d[i] = i + 1
            return len(d)

        # Insert nothing
        self.assertEqual(foo(n=0), 0)
        # Insert 1 entry
        self.assertEqual(foo(n=1), 1)
        # Insert 2 entries
        self.assertEqual(foo(n=2), 2)
        # Insert 100 entries
        self.assertEqual(foo(n=100), 100)

    def test_dict_get(self):
        """
        Exercise dictionary creation, insertion and get
        """
        @njit
        def foo(n, targets):
            d = dictobject.new_dict(int32, float64)
            # insertion loop
            for i in range(n):
                d[i] = i
            # retrieval loop
            output = []
            for t in targets:
                output.append(d.get(t))
            return output

        self.assertEqual(foo(5, [0, 1, 9]), [0, 1, None])
        self.assertEqual(foo(10, [0, 1, 9]), [0, 1, 9])
        self.assertEqual(foo(10, [-1, 9, 1]), [None, 9, 1])

    def test_dict_get_with_default(self):
        """
        Exercise dict.get(k, d) where d is set
        """
        @njit
        def foo(n, target, default):
            d = dictobject.new_dict(int32, float64)
            # insertion loop
            for i in range(n):
                d[i] = i
            # retrieval loop
            return d.get(target, default)

        self.assertEqual(foo(5, 3, -1), 3)
        self.assertEqual(foo(5, 5, -1), -1)

    def test_dict_getitem(self):
        """
        Exercise dictionary __getitem__
        """
        @njit
        def foo(keys, vals, target):
            d = dictobject.new_dict(int32, float64)
            # insertion
            for k, v in zip(keys, vals):
                d[k] = v

            # lookup
            return d[target]

        keys = [1, 2, 3]
        vals = [0.1, 0.2, 0.3]
        self.assertEqual(foo(keys, vals, 1), 0.1)
        self.assertEqual(foo(keys, vals, 2), 0.2)
        self.assertEqual(foo(keys, vals, 3), 0.3)
        # check no leak so far
        self.assert_no_memory_leak()
        # disable leak check for exception test
        self.disable_leak_check()
        with self.assertRaises(KeyError):
            foo(keys, vals, 0)
        with self.assertRaises(KeyError):
            foo(keys, vals, 4)

    def test_dict_popitem(self):
        """
        Exercise dictionary .popitem
        """
        @njit
        def foo(keys, vals):
            d = dictobject.new_dict(int32, float64)
            # insertion
            for k, v in zip(keys, vals):
                d[k] = v

            # popitem
            return d.popitem()

        keys = [1, 2, 3]
        vals = [0.1, 0.2, 0.3]
        for i in range(1, len(keys)):
            self.assertEqual(
                foo(keys[:i], vals[:i]),
                (keys[i - 1], vals[i - 1]),
            )

    def test_dict_popitem_many(self):
        """
        Exercise dictionary .popitem
        """

        @njit
        def core(d, npop):
            # popitem
            keysum, valsum = 0, 0
            for _ in range(npop):
                k, v = d.popitem()
                keysum += k
                valsum -= v
            return keysum, valsum

        @njit
        def foo(keys, vals, npop):
            d = dictobject.new_dict(int32, int32)
            # insertion
            for k, v in zip(keys, vals):
                d[k] = v

            return core(d, npop)

        keys = [1, 2, 3]
        vals = [10, 20, 30]

        for i in range(len(keys)):
            self.assertEqual(
                foo(keys, vals, npop=3),
                core.py_func(dict(zip(keys, vals)), npop=3),
            )

        # check no leak so far
        self.assert_no_memory_leak()
        # disable leak check for exception test
        self.disable_leak_check()

        with self.assertRaises(KeyError):
            foo(keys, vals, npop=4)

    def test_dict_pop(self):
        """
        Exercise dictionary .pop
        """
        @njit
        def foo(keys, vals, target):
            d = dictobject.new_dict(int32, float64)
            # insertion
            for k, v in zip(keys, vals):
                d[k] = v

            # popitem
            return d.pop(target, None), len(d)

        keys = [1, 2, 3]
        vals = [0.1, 0.2, 0.3]

        self.assertEqual(foo(keys, vals, 1), (0.1, 2))
        self.assertEqual(foo(keys, vals, 2), (0.2, 2))
        self.assertEqual(foo(keys, vals, 3), (0.3, 2))
        self.assertEqual(foo(keys, vals, 0), (None, 3))

        # check no leak so far
        self.assert_no_memory_leak()
        # disable leak check for exception test
        self.disable_leak_check()

        @njit
        def foo():
            d = dictobject.new_dict(int32, float64)
            # popitem
            return d.pop(0)

        with self.assertRaises(KeyError):
            foo()

    def test_dict_pop_many(self):
        """
        Exercise dictionary .pop
        """

        @njit
        def core(d, pops):
            total = 0
            for k in pops:
                total += k + d.pop(k, 0.123) + len(d)
                total *= 2
            return total

        @njit
        def foo(keys, vals, pops):
            d = dictobject.new_dict(int32, float64)
            # insertion
            for k, v in zip(keys, vals):
                d[k] = v
            # popitem
            return core(d, pops)

        keys = [1, 2, 3]
        vals = [0.1, 0.2, 0.3]
        pops = [2, 3, 3, 1, 0, 2, 1, 0, -1]

        self.assertEqual(
            foo(keys, vals, pops),
            core.py_func(dict(zip(keys, vals)), pops),
        )

    def test_dict_delitem(self):
        @njit
        def foo(keys, vals, target):
            d = dictobject.new_dict(int32, float64)
            # insertion
            for k, v in zip(keys, vals):
                d[k] = v
            del d[target]
            return len(d), d.get(target)

        keys = [1, 2, 3]
        vals = [0.1, 0.2, 0.3]
        self.assertEqual(foo(keys, vals, 1), (2, None))
        self.assertEqual(foo(keys, vals, 2), (2, None))
        self.assertEqual(foo(keys, vals, 3), (2, None))
        # check no leak so far
        self.assert_no_memory_leak()
        # disable leak check for exception test
        self.disable_leak_check()
        with self.assertRaises(KeyError):
            foo(keys, vals, 0)

    def test_dict_clear(self):
        """
        Exercise dict.clear
        """
        @njit
        def foo(keys, vals):
            d = dictobject.new_dict(int32, float64)
            # insertion
            for k, v in zip(keys, vals):
                d[k] = v
            b4 = len(d)
            # clear
            d.clear()
            return b4, len(d)

        keys = [1, 2, 3]
        vals = [0.1, 0.2, 0.3]
        self.assertEqual(foo(keys, vals), (3, 0))

    def test_dict_items(self):
        """
        Exercise dict.items
        """
        @njit
        def foo(keys, vals):
            d = dictobject.new_dict(int32, float64)
            # insertion
            for k, v in zip(keys, vals):
                d[k] = v
            out = []
            for kv in d.items():
                out.append(kv)
            return out

        keys = [1, 2, 3]
        vals = [0.1, 0.2, 0.3]

        self.assertEqual(
            foo(keys, vals),
            list(zip(keys, vals)),
        )

        # Test .items() on empty dict
        @njit
        def foo():
            d = dictobject.new_dict(int32, float64)
            out = []
            for kv in d.items():
                out.append(kv)
            return out

        self.assertEqual(foo(), [])

    def test_dict_keys(self):
        """
        Exercise dict.keys
        """
        @njit
        def foo(keys, vals):
            d = dictobject.new_dict(int32, float64)
            # insertion
            for k, v in zip(keys, vals):
                d[k] = v
            out = []
            for k in d.keys():
                out.append(k)
            return out

        keys = [1, 2, 3]
        vals = [0.1, 0.2, 0.3]

        self.assertEqual(
            foo(keys, vals),
            keys,
        )

    def test_dict_values(self):
        """
        Exercise dict.values
        """
        @njit
        def foo(keys, vals):
            d = dictobject.new_dict(int32, float64)
            # insertion
            for k, v in zip(keys, vals):
                d[k] = v
            out = []
            for v in d.values():
                out.append(v)
            return out

        keys = [1, 2, 3]
        vals = [0.1, 0.2, 0.3]

        self.assertEqual(
            foo(keys, vals),
            vals,
        )

    def test_dict_iter(self):
        """
        Exercise iter(dict)
        """
        @njit
        def foo(keys, vals):
            d = dictobject.new_dict(int32, float64)
            # insertion
            for k, v in zip(keys, vals):
                d[k] = v
            out = []
            for k in d:
                out.append(k)
            return out

        keys = [1, 2, 3]
        vals = [0.1, 0.2, 0.3]

        self.assertEqual(
            foo(keys, vals),
            [1, 2, 3]
        )

    def test_dict_contains(self):
        """
        Exercise operator.contains
        """
        @njit
        def foo(keys, vals, checklist):
            d = dictobject.new_dict(int32, float64)
            # insertion
            for k, v in zip(keys, vals):
                d[k] = v
            out = []
            for k in checklist:
                out.append(k in d)
            return out

        keys = [1, 2, 3]
        vals = [0.1, 0.2, 0.3]

        self.assertEqual(
            foo(keys, vals, [2, 3, 4, 1, 0]),
            [True, True, False, True, False],
        )

    def test_dict_copy(self):
        """
        Exercise dict.copy
        """
        @njit
        def foo(keys, vals):
            d = dictobject.new_dict(int32, float64)
            # insertion
            for k, v in zip(keys, vals):
                d[k] = v
            return list(d.copy().items())

        keys = list(range(20))
        vals = [x + i / 100 for i, x in enumerate(keys)]
        out = foo(keys, vals)
        self.assertEqual(out, list(zip(keys, vals)))

    def test_dict_setdefault(self):
        """
        Exercise dict.setdefault
        """
        @njit
        def foo():
            d = dictobject.new_dict(int32, float64)
            d.setdefault(1, 1.2) # used because key is not in
            a = d.get(1)
            d[1] = 2.3
            b = d.get(1)
            d[2] = 3.4
            d.setdefault(2, 4.5)  # not used because key is in
            c = d.get(2)
            return a, b, c

        self.assertEqual(foo(), (1.2, 2.3, 3.4))

    def test_dict_equality(self):
        """
        Exercise dict.__eq__ and .__ne__
        """
        @njit
        def foo(na, nb, fa, fb):
            da = dictobject.new_dict(int32, float64)
            db = dictobject.new_dict(int32, float64)
            for i in range(na):
                da[i] = i * fa
            for i in range(nb):
                db[i] = i * fb
            return da == db, da != db

        # Same keys and values
        self.assertEqual(foo(10, 10, 3, 3), (True, False))
        # Same keys and diff values
        self.assertEqual(foo(10, 10, 3, 3.1), (False, True))
        # LHS has more keys
        self.assertEqual(foo(11, 10, 3, 3), (False, True))
        # RHS has more keys
        self.assertEqual(foo(10, 11, 3, 3), (False, True))

    def test_dict_equality_more(self):
        """
        Exercise dict.__eq__
        """
        @njit
        def foo(ak, av, bk, bv):
            # The key-value types are different in the two dictionaries
            da = dictobject.new_dict(int32, float64)
            db = dictobject.new_dict(int64, float32)
            for i in range(len(ak)):
                da[ak[i]] = av[i]
            for i in range(len(bk)):
                db[bk[i]] = bv[i]
            return da == db

        # Simple equal case
        ak = [1, 2, 3]
        av = [2, 3, 4]
        bk = [1, 2, 3]
        bv = [2, 3, 4]
        self.assertTrue(foo(ak, av, bk, bv))

        # Equal with replacement
        ak = [1, 2, 3]
        av = [2, 3, 4]
        bk = [1, 2, 2, 3]
        bv = [2, 1, 3, 4]
        self.assertTrue(foo(ak, av, bk, bv))

        # Diff values
        ak = [1, 2, 3]
        av = [2, 3, 4]
        bk = [1, 2, 3]
        bv = [2, 1, 4]
        self.assertFalse(foo(ak, av, bk, bv))

        # Diff keys
        ak = [0, 2, 3]
        av = [2, 3, 4]
        bk = [1, 2, 3]
        bv = [2, 3, 4]
        self.assertFalse(foo(ak, av, bk, bv))

    def test_dict_equality_diff_type(self):
        """
        Exercise dict.__eq__
        """
        @njit
        def foo(na, b):
            da = dictobject.new_dict(int32, float64)
            for i in range(na):
                da[i] = i
            return da == b

        # dict != int
        self.assertFalse(foo(10, 1))
        # dict != tuple[int]
        self.assertFalse(foo(10, (1,)))

<<<<<<< HEAD
    def test_dict_to_from_meminfo(self):
        """
        Exercise dictobject.{_as_meminfo, _from_meminfo}
        """
        @njit
        def make_content(nelem):
            for i in range(nelem):
                yield i, i + (i + 1) / 100

        @njit
        def boxer(nelem):
            d = dictobject.new_dict(int32, float64)
            for k, v in make_content(nelem):
                d[k] = v
            return dictobject._as_meminfo(d)

        dcttype = types.DictType(int32, float64)

        @njit
        def unboxer(mi):
            d = dictobject._from_meminfo(mi, dcttype)
            return list(d.items())

        mi = boxer(10)
        self.assertEqual(mi.refcount, 1)

        got = unboxer(mi)
        expected = list(make_content.py_func(10))
        self.assertEqual(got, expected)


class TestTypedDict(MemoryLeakMixin, TestCase):
    def test_basic(self):
        d = TypedDict.empty(int32, float32)
        # len
        self.assertEqual(len(d), 0)
        # setitems
        d[1] = 1
        d[2] = 2.3
        d[3] = 3.4
        self.assertEqual(len(d), 3)
        # keys
        self.assertEqual(list(d.keys()), [1, 2, 3])
        # values
        for x, y in zip(list(d.values()), [1, 2.3, 3.4]):
            self.assertAlmostEqual(x, y, places=4)
        # getitem
        self.assertAlmostEqual(d[1], 1)
        self.assertAlmostEqual(d[2], 2.3, places=4)
        self.assertAlmostEqual(d[3], 3.4, places=4)
        # deltiem
        del d[2]
        self.assertEqual(len(d), 2)
        # get
        self.assertIsNone(d.get(2))
        # setdefault
        d.setdefault(2, 100)
        d.setdefault(3, 200)
        self.assertEqual(d[2], 100)
        self.assertAlmostEqual(d[3], 3.4, places=4)

    def test_copy_from_dict(self):
        expect = {k: float(v) for k, v in zip(range(10), range(10, 20))}
        nbd = TypedDict.empty(int32, float64)
        for k, v in expect.items():
            nbd[k] = v
        got = dict(nbd)
        self.assertEqual(got, expect)

    def test_compiled(self):
        @njit
        def producer():
            d = TypedDict.empty(int32, float64)
            d[1] = 1.23
            return d

        @njit
        def consumer(d):
            return d[1]

        d = producer()
        val = consumer(d)
        self.assertEqual(val, 1.23)
=======
    def test_001_cannot_downcast_key(self):
        @njit
        def foo(n):
            d = dictobject.new_dict(int32, float64)
            for i in range(n):
                d[i] = i + 1
            # bad key type
            z = d.get(1j)
            return z

        with self.assertRaises(TypingError) as raises:
            foo(10)
        self.assertIn(
            'cannot safely cast complex128 to int32',
            str(raises.exception),
        )

    def test_002_cannot_downcast_default(self):
        @njit
        def foo(n):
            d = dictobject.new_dict(int32, float64)
            for i in range(n):
                d[i] = i + 1
            # bad default type
            z = d.get(2 * n, 1j)
            return z

        with self.assertRaises(TypingError) as raises:
            foo(10)
        self.assertIn(
            'cannot safely cast complex128 to float64',
            str(raises.exception),
        )

    def test_003_cannot_downcast_key(self):
        @njit
        def foo(n):
            d = dictobject.new_dict(int32, float64)
            for i in range(n):
                d[i] = i + 1
            # bad cast!?
            z = d.get(2.4)
            return z

        # should raise
        with self.assertRaises(TypingError) as raises:
            foo(10)
        self.assertIn(
            'cannot safely cast float64 to int32',
            str(raises.exception),
        )

    def test_004_cannot_downcast_key(self):
        @njit
        def foo():
            d = dictobject.new_dict(int32, float64)
            # should raise TypingError
            d[1j] = 7.

        with self.assertRaises(TypingError) as raises:
            foo()
        self.assertIn(
            'cannot safely cast complex128 to int32',
            str(raises.exception),
        )

    def test_005_cannot_downcast_value(self):
        @njit
        def foo():
            d = dictobject.new_dict(int32, float64)
            # should raise TypingError
            d[1] = 1j

        with self.assertRaises(TypingError) as raises:
            foo()
        self.assertIn(
            'cannot safely cast complex128 to float64',
            str(raises.exception),
        )

    def test_006_cannot_downcast_key(self):
        @njit
        def foo():
            d = dictobject.new_dict(int32, float64)
            # raise TypingError
            d[11.5]

        with self.assertRaises(TypingError) as raises:
            foo()
        self.assertIn(
            'cannot safely cast float64 to int32',
            str(raises.exception),
        )

    @unittest.skipUnless(utils.IS_PY3 and sys.maxsize > 2 ** 32,
                         "Python 3, 64 bit test only")
    def test_007_collision_checks(self):
        # this checks collisions in real life for 64bit systems
        @njit
        def foo(v1, v2):
            d = dictobject.new_dict(int64, float64)
            c1 = np.uint64(2 ** 61 - 1)
            c2 = np.uint64(0)
            assert hash(c1) == hash(c2)
            d[c1] = v1
            d[c2] = v2
            return (d[c1], d[c2])

        a, b = 10., 20.
        x, y = foo(a, b)
        self.assertEqual(x, a)
        self.assertEqual(y, b)

    def test_008_lifo_popitem(self):
        # check that (keys, vals) are LIFO .popitem()
        @njit
        def foo(n):
            d = dictobject.new_dict(int32, float64)
            for i in range(n):
                d[i] = i + 1
            keys = []
            vals = []
            for i in range(n):
                tmp = d.popitem()
                keys.append(tmp[0])
                vals.append(tmp[1])
            return keys, vals

        z = 10
        gk, gv = foo(z)

        self.assertEqual(gk, [x for x in reversed(range(z))])
        self.assertEqual(gv, [x + 1 for x in reversed(range(z))])

    def test_010_cannot_downcast_default(self):
        @njit
        def foo():
            d = dictobject.new_dict(int32, float64)
            d[0] = 6.
            d[1] = 7.
            # pop'd default must have same type as value
            d.pop(11, 12j)

        with self.assertRaises(TypingError) as raises:
            foo()
        self.assertIn(
            "cannot safely cast complex128 to float64",
            str(raises.exception),
        )

    def test_011_cannot_downcast_key(self):
        @njit
        def foo():
            d = dictobject.new_dict(int32, float64)
            d[0] = 6.
            d[1] = 7.
            # pop'd key must have same type as key
            d.pop(11j)

        with self.assertRaises(TypingError) as raises:
            foo()
        self.assertIn(
            "cannot safely cast complex128 to int32",
            str(raises.exception),
        )

    def test_012_cannot_downcast_key(self):
        @njit
        def foo():
            d = dictobject.new_dict(int32, float64)
            d[0] = 6.
            # invalid key type
            return 1j in d

        with self.assertRaises(TypingError) as raises:
            foo()
        self.assertIn(
            "cannot safely cast complex128 to int32",
            str(raises.exception),
        )

    def test_013_contains_empty_dict(self):
        @njit
        def foo():
            d = dictobject.new_dict(int32, float64)
            # contains on empty dict
            return 1 in d

        self.assertFalse(foo())

    def test_014_not_contains_empty_dict(self):
        @njit
        def foo():
            d = dictobject.new_dict(int32, float64)
            # not contains empty dict
            return 1 not in d

        self.assertTrue(foo())

    def test_015_dict_clear(self):
        @njit
        def foo(n):
            d = dictobject.new_dict(int32, float64)
            for i in range(n):
                d[i] = i + 1
            x = len(d)
            d.clear()
            y = len(d)
            return x, y

        m = 10
        self.assertEqual(foo(m), (m, 0))

    def test_016_cannot_downcast_key(self):
        @njit
        def foo():
            d = dictobject.new_dict(int32, float64)
            # key is wrong type
            d.setdefault(1j, 12.)

        with self.assertRaises(TypingError) as raises:
            foo()
        self.assertIn(
            "cannot safely cast complex128 to int32",
            str(raises.exception),
        )

    def test_017_cannot_downcast_default(self):
        @njit
        def foo():
            d = dictobject.new_dict(int32, float64)
            # default value is wrong type
            d.setdefault(1, 12.j)

        with self.assertRaises(TypingError) as raises:
            foo()
        self.assertIn(
            "cannot safely cast complex128 to float64",
            str(raises.exception),
        )

    def test_018_keys_iter_are_views(self):
        # this is broken somewhere in llvmlite, intent of test is to check if
        # keys behaves like a view or not
        @njit
        def foo():
            d = dictobject.new_dict(int32, float64)
            d[11] = 12.
            k1 = d.keys()
            d[22] = 9.
            k2 = d.keys()
            rk1 = [x for x in k1]
            rk2 = [x for x in k2]
            return rk1, rk2

        a, b = foo()
        self.assertEqual(a, b)
        self.assertEqual(a, [11, 22])

    # Not implemented yet
    @unittest.expectedFailure
    def test_019(self):
        # should keys/vals be set-like?
        @njit
        def foo():
            d = dictobject.new_dict(int32, float64)
            d[11] = 12.
            d[22] = 9.
            k2 = d.keys() & {12,}
            return k2

        print(foo())

    @unittest.skip("refct")
    def test_020(self):
        # this should work ?!
        @njit
        def foo():
            d = dictobject.new_dict(types.unicode_type, float64)
            d['a'] = 1.
            d['b'] = 2.
            d['c'] = 3.
            d['d'] = 4.
            for x in d.items():
                print(x)
            return d['a']

        print(foo())

    @unittest.skip("refct")
    def test_021(self):
        # this should work ?!
        @njit
        def foo():
            d = dictobject.new_dict(types.unicode_type, float64)
            tmp = []
            for i in range(10000):
                tmp.append('a')
            s = ''.join(tmp)
            print(s)
            d[s] = 1.
            # this prints out weirdly, issue may well be print related.
            for x in d.items():
                print(x)

        print(foo())

    def test_022_references_juggle(self):
        # this should work, llvmlite level broken, probably the same problem as
        # before, intent of test is to juggle references about
        @njit
        def foo():
            d = dictobject.new_dict(int32, float64)
            e = d
            d[1] = 12.
            e[2] = 14.
            e = dictobject.new_dict(int32, float64)
            e[1] = 100.
            e[2] = 1000.
            f = d
            d = e

            k1 = [x for x in d.items()]
            k2 = [x for x in e.items()]
            k3 = [x for x in f.items()]

            return k1, k2, k3

        k1, k2, k3 = foo()
        self.assertEqual(k1, [(1, 100.0), (2, 1000.0)])
        self.assertEqual(k2, [(1, 100.0), (2, 1000.0)])
        self.assertEqual(k3, [(1, 12), (2, 14)])

    def test_023_closure(self):
        @njit
        def foo():
            d = dictobject.new_dict(int32, float64)

            def bar():
                d[1] = 12.
                d[2] = 14.
            bar()
            return [x for x in d.keys()]

        self.assertEqual(foo(), [1, 2])
>>>>>>> 19fbdf55
<|MERGE_RESOLUTION|>--- conflicted
+++ resolved
@@ -12,14 +12,10 @@
 from numba import njit, utils
 from numba import int32, int64, float32, float64, types
 from numba import dictobject
-<<<<<<< HEAD
 from numba import types
 from numba.typeddict import TypedDict
-from .support import TestCase, MemoryLeakMixin
-=======
 from numba.errors import TypingError
 from .support import TestCase, MemoryLeakMixin, unittest
->>>>>>> 19fbdf55
 
 
 class TestDictObject(MemoryLeakMixin, TestCase):
@@ -521,7 +517,6 @@
         # dict != tuple[int]
         self.assertFalse(foo(10, (1,)))
 
-<<<<<<< HEAD
     def test_dict_to_from_meminfo(self):
         """
         Exercise dictobject.{_as_meminfo, _from_meminfo}
@@ -552,6 +547,351 @@
         expected = list(make_content.py_func(10))
         self.assertEqual(got, expected)
 
+    def test_001_cannot_downcast_key(self):
+        @njit
+        def foo(n):
+            d = dictobject.new_dict(int32, float64)
+            for i in range(n):
+                d[i] = i + 1
+            # bad key type
+            z = d.get(1j)
+            return z
+
+        with self.assertRaises(TypingError) as raises:
+            foo(10)
+        self.assertIn(
+            'cannot safely cast complex128 to int32',
+            str(raises.exception),
+        )
+
+    def test_002_cannot_downcast_default(self):
+        @njit
+        def foo(n):
+            d = dictobject.new_dict(int32, float64)
+            for i in range(n):
+                d[i] = i + 1
+            # bad default type
+            z = d.get(2 * n, 1j)
+            return z
+
+        with self.assertRaises(TypingError) as raises:
+            foo(10)
+        self.assertIn(
+            'cannot safely cast complex128 to float64',
+            str(raises.exception),
+        )
+
+    def test_003_cannot_downcast_key(self):
+        @njit
+        def foo(n):
+            d = dictobject.new_dict(int32, float64)
+            for i in range(n):
+                d[i] = i + 1
+            # bad cast!?
+            z = d.get(2.4)
+            return z
+
+        # should raise
+        with self.assertRaises(TypingError) as raises:
+            foo(10)
+        self.assertIn(
+            'cannot safely cast float64 to int32',
+            str(raises.exception),
+        )
+
+    def test_004_cannot_downcast_key(self):
+        @njit
+        def foo():
+            d = dictobject.new_dict(int32, float64)
+            # should raise TypingError
+            d[1j] = 7.
+
+        with self.assertRaises(TypingError) as raises:
+            foo()
+        self.assertIn(
+            'cannot safely cast complex128 to int32',
+            str(raises.exception),
+        )
+
+    def test_005_cannot_downcast_value(self):
+        @njit
+        def foo():
+            d = dictobject.new_dict(int32, float64)
+            # should raise TypingError
+            d[1] = 1j
+
+        with self.assertRaises(TypingError) as raises:
+            foo()
+        self.assertIn(
+            'cannot safely cast complex128 to float64',
+            str(raises.exception),
+        )
+
+    def test_006_cannot_downcast_key(self):
+        @njit
+        def foo():
+            d = dictobject.new_dict(int32, float64)
+            # raise TypingError
+            d[11.5]
+
+        with self.assertRaises(TypingError) as raises:
+            foo()
+        self.assertIn(
+            'cannot safely cast float64 to int32',
+            str(raises.exception),
+        )
+
+    @unittest.skipUnless(utils.IS_PY3 and sys.maxsize > 2 ** 32,
+                         "Python 3, 64 bit test only")
+    def test_007_collision_checks(self):
+        # this checks collisions in real life for 64bit systems
+        @njit
+        def foo(v1, v2):
+            d = dictobject.new_dict(int64, float64)
+            c1 = np.uint64(2 ** 61 - 1)
+            c2 = np.uint64(0)
+            assert hash(c1) == hash(c2)
+            d[c1] = v1
+            d[c2] = v2
+            return (d[c1], d[c2])
+
+        a, b = 10., 20.
+        x, y = foo(a, b)
+        self.assertEqual(x, a)
+        self.assertEqual(y, b)
+
+    def test_008_lifo_popitem(self):
+        # check that (keys, vals) are LIFO .popitem()
+        @njit
+        def foo(n):
+            d = dictobject.new_dict(int32, float64)
+            for i in range(n):
+                d[i] = i + 1
+            keys = []
+            vals = []
+            for i in range(n):
+                tmp = d.popitem()
+                keys.append(tmp[0])
+                vals.append(tmp[1])
+            return keys, vals
+
+        z = 10
+        gk, gv = foo(z)
+
+        self.assertEqual(gk, [x for x in reversed(range(z))])
+        self.assertEqual(gv, [x + 1 for x in reversed(range(z))])
+
+    def test_010_cannot_downcast_default(self):
+        @njit
+        def foo():
+            d = dictobject.new_dict(int32, float64)
+            d[0] = 6.
+            d[1] = 7.
+            # pop'd default must have same type as value
+            d.pop(11, 12j)
+
+        with self.assertRaises(TypingError) as raises:
+            foo()
+        self.assertIn(
+            "cannot safely cast complex128 to float64",
+            str(raises.exception),
+        )
+
+    def test_011_cannot_downcast_key(self):
+        @njit
+        def foo():
+            d = dictobject.new_dict(int32, float64)
+            d[0] = 6.
+            d[1] = 7.
+            # pop'd key must have same type as key
+            d.pop(11j)
+
+        with self.assertRaises(TypingError) as raises:
+            foo()
+        self.assertIn(
+            "cannot safely cast complex128 to int32",
+            str(raises.exception),
+        )
+
+    def test_012_cannot_downcast_key(self):
+        @njit
+        def foo():
+            d = dictobject.new_dict(int32, float64)
+            d[0] = 6.
+            # invalid key type
+            return 1j in d
+
+        with self.assertRaises(TypingError) as raises:
+            foo()
+        self.assertIn(
+            "cannot safely cast complex128 to int32",
+            str(raises.exception),
+        )
+
+    def test_013_contains_empty_dict(self):
+        @njit
+        def foo():
+            d = dictobject.new_dict(int32, float64)
+            # contains on empty dict
+            return 1 in d
+
+        self.assertFalse(foo())
+
+    def test_014_not_contains_empty_dict(self):
+        @njit
+        def foo():
+            d = dictobject.new_dict(int32, float64)
+            # not contains empty dict
+            return 1 not in d
+
+        self.assertTrue(foo())
+
+    def test_015_dict_clear(self):
+        @njit
+        def foo(n):
+            d = dictobject.new_dict(int32, float64)
+            for i in range(n):
+                d[i] = i + 1
+            x = len(d)
+            d.clear()
+            y = len(d)
+            return x, y
+
+        m = 10
+        self.assertEqual(foo(m), (m, 0))
+
+    def test_016_cannot_downcast_key(self):
+        @njit
+        def foo():
+            d = dictobject.new_dict(int32, float64)
+            # key is wrong type
+            d.setdefault(1j, 12.)
+
+        with self.assertRaises(TypingError) as raises:
+            foo()
+        self.assertIn(
+            "cannot safely cast complex128 to int32",
+            str(raises.exception),
+        )
+
+    def test_017_cannot_downcast_default(self):
+        @njit
+        def foo():
+            d = dictobject.new_dict(int32, float64)
+            # default value is wrong type
+            d.setdefault(1, 12.j)
+
+        with self.assertRaises(TypingError) as raises:
+            foo()
+        self.assertIn(
+            "cannot safely cast complex128 to float64",
+            str(raises.exception),
+        )
+
+    def test_018_keys_iter_are_views(self):
+        # this is broken somewhere in llvmlite, intent of test is to check if
+        # keys behaves like a view or not
+        @njit
+        def foo():
+            d = dictobject.new_dict(int32, float64)
+            d[11] = 12.
+            k1 = d.keys()
+            d[22] = 9.
+            k2 = d.keys()
+            rk1 = [x for x in k1]
+            rk2 = [x for x in k2]
+            return rk1, rk2
+
+        a, b = foo()
+        self.assertEqual(a, b)
+        self.assertEqual(a, [11, 22])
+
+    # Not implemented yet
+    @unittest.expectedFailure
+    def test_019(self):
+        # should keys/vals be set-like?
+        @njit
+        def foo():
+            d = dictobject.new_dict(int32, float64)
+            d[11] = 12.
+            d[22] = 9.
+            k2 = d.keys() & {12,}
+            return k2
+
+        print(foo())
+
+    @unittest.skip("refct")
+    def test_020(self):
+        # this should work ?!
+        @njit
+        def foo():
+            d = dictobject.new_dict(types.unicode_type, float64)
+            d['a'] = 1.
+            d['b'] = 2.
+            d['c'] = 3.
+            d['d'] = 4.
+            for x in d.items():
+                print(x)
+            return d['a']
+
+        print(foo())
+
+    @unittest.skip("refct")
+    def test_021(self):
+        # this should work ?!
+        @njit
+        def foo():
+            d = dictobject.new_dict(types.unicode_type, float64)
+            tmp = []
+            for i in range(10000):
+                tmp.append('a')
+            s = ''.join(tmp)
+            print(s)
+            d[s] = 1.
+            # this prints out weirdly, issue may well be print related.
+            for x in d.items():
+                print(x)
+
+        print(foo())
+
+    def test_022_references_juggle(self):
+        # this should work, llvmlite level broken, probably the same problem as
+        # before, intent of test is to juggle references about
+        @njit
+        def foo():
+            d = dictobject.new_dict(int32, float64)
+            e = d
+            d[1] = 12.
+            e[2] = 14.
+            e = dictobject.new_dict(int32, float64)
+            e[1] = 100.
+            e[2] = 1000.
+            f = d
+            d = e
+
+            k1 = [x for x in d.items()]
+            k2 = [x for x in e.items()]
+            k3 = [x for x in f.items()]
+
+            return k1, k2, k3
+
+        k1, k2, k3 = foo()
+        self.assertEqual(k1, [(1, 100.0), (2, 1000.0)])
+        self.assertEqual(k2, [(1, 100.0), (2, 1000.0)])
+        self.assertEqual(k3, [(1, 12), (2, 14)])
+
+    def test_023_closure(self):
+        @njit
+        def foo():
+            d = dictobject.new_dict(int32, float64)
+
+            def bar():
+                d[1] = 12.
+                d[2] = 14.
+            bar()
+            return [x for x in d.keys()]
+
+        self.assertEqual(foo(), [1, 2])
 
 class TestTypedDict(MemoryLeakMixin, TestCase):
     def test_basic(self):
@@ -604,351 +944,4 @@
 
         d = producer()
         val = consumer(d)
-        self.assertEqual(val, 1.23)
-=======
-    def test_001_cannot_downcast_key(self):
-        @njit
-        def foo(n):
-            d = dictobject.new_dict(int32, float64)
-            for i in range(n):
-                d[i] = i + 1
-            # bad key type
-            z = d.get(1j)
-            return z
-
-        with self.assertRaises(TypingError) as raises:
-            foo(10)
-        self.assertIn(
-            'cannot safely cast complex128 to int32',
-            str(raises.exception),
-        )
-
-    def test_002_cannot_downcast_default(self):
-        @njit
-        def foo(n):
-            d = dictobject.new_dict(int32, float64)
-            for i in range(n):
-                d[i] = i + 1
-            # bad default type
-            z = d.get(2 * n, 1j)
-            return z
-
-        with self.assertRaises(TypingError) as raises:
-            foo(10)
-        self.assertIn(
-            'cannot safely cast complex128 to float64',
-            str(raises.exception),
-        )
-
-    def test_003_cannot_downcast_key(self):
-        @njit
-        def foo(n):
-            d = dictobject.new_dict(int32, float64)
-            for i in range(n):
-                d[i] = i + 1
-            # bad cast!?
-            z = d.get(2.4)
-            return z
-
-        # should raise
-        with self.assertRaises(TypingError) as raises:
-            foo(10)
-        self.assertIn(
-            'cannot safely cast float64 to int32',
-            str(raises.exception),
-        )
-
-    def test_004_cannot_downcast_key(self):
-        @njit
-        def foo():
-            d = dictobject.new_dict(int32, float64)
-            # should raise TypingError
-            d[1j] = 7.
-
-        with self.assertRaises(TypingError) as raises:
-            foo()
-        self.assertIn(
-            'cannot safely cast complex128 to int32',
-            str(raises.exception),
-        )
-
-    def test_005_cannot_downcast_value(self):
-        @njit
-        def foo():
-            d = dictobject.new_dict(int32, float64)
-            # should raise TypingError
-            d[1] = 1j
-
-        with self.assertRaises(TypingError) as raises:
-            foo()
-        self.assertIn(
-            'cannot safely cast complex128 to float64',
-            str(raises.exception),
-        )
-
-    def test_006_cannot_downcast_key(self):
-        @njit
-        def foo():
-            d = dictobject.new_dict(int32, float64)
-            # raise TypingError
-            d[11.5]
-
-        with self.assertRaises(TypingError) as raises:
-            foo()
-        self.assertIn(
-            'cannot safely cast float64 to int32',
-            str(raises.exception),
-        )
-
-    @unittest.skipUnless(utils.IS_PY3 and sys.maxsize > 2 ** 32,
-                         "Python 3, 64 bit test only")
-    def test_007_collision_checks(self):
-        # this checks collisions in real life for 64bit systems
-        @njit
-        def foo(v1, v2):
-            d = dictobject.new_dict(int64, float64)
-            c1 = np.uint64(2 ** 61 - 1)
-            c2 = np.uint64(0)
-            assert hash(c1) == hash(c2)
-            d[c1] = v1
-            d[c2] = v2
-            return (d[c1], d[c2])
-
-        a, b = 10., 20.
-        x, y = foo(a, b)
-        self.assertEqual(x, a)
-        self.assertEqual(y, b)
-
-    def test_008_lifo_popitem(self):
-        # check that (keys, vals) are LIFO .popitem()
-        @njit
-        def foo(n):
-            d = dictobject.new_dict(int32, float64)
-            for i in range(n):
-                d[i] = i + 1
-            keys = []
-            vals = []
-            for i in range(n):
-                tmp = d.popitem()
-                keys.append(tmp[0])
-                vals.append(tmp[1])
-            return keys, vals
-
-        z = 10
-        gk, gv = foo(z)
-
-        self.assertEqual(gk, [x for x in reversed(range(z))])
-        self.assertEqual(gv, [x + 1 for x in reversed(range(z))])
-
-    def test_010_cannot_downcast_default(self):
-        @njit
-        def foo():
-            d = dictobject.new_dict(int32, float64)
-            d[0] = 6.
-            d[1] = 7.
-            # pop'd default must have same type as value
-            d.pop(11, 12j)
-
-        with self.assertRaises(TypingError) as raises:
-            foo()
-        self.assertIn(
-            "cannot safely cast complex128 to float64",
-            str(raises.exception),
-        )
-
-    def test_011_cannot_downcast_key(self):
-        @njit
-        def foo():
-            d = dictobject.new_dict(int32, float64)
-            d[0] = 6.
-            d[1] = 7.
-            # pop'd key must have same type as key
-            d.pop(11j)
-
-        with self.assertRaises(TypingError) as raises:
-            foo()
-        self.assertIn(
-            "cannot safely cast complex128 to int32",
-            str(raises.exception),
-        )
-
-    def test_012_cannot_downcast_key(self):
-        @njit
-        def foo():
-            d = dictobject.new_dict(int32, float64)
-            d[0] = 6.
-            # invalid key type
-            return 1j in d
-
-        with self.assertRaises(TypingError) as raises:
-            foo()
-        self.assertIn(
-            "cannot safely cast complex128 to int32",
-            str(raises.exception),
-        )
-
-    def test_013_contains_empty_dict(self):
-        @njit
-        def foo():
-            d = dictobject.new_dict(int32, float64)
-            # contains on empty dict
-            return 1 in d
-
-        self.assertFalse(foo())
-
-    def test_014_not_contains_empty_dict(self):
-        @njit
-        def foo():
-            d = dictobject.new_dict(int32, float64)
-            # not contains empty dict
-            return 1 not in d
-
-        self.assertTrue(foo())
-
-    def test_015_dict_clear(self):
-        @njit
-        def foo(n):
-            d = dictobject.new_dict(int32, float64)
-            for i in range(n):
-                d[i] = i + 1
-            x = len(d)
-            d.clear()
-            y = len(d)
-            return x, y
-
-        m = 10
-        self.assertEqual(foo(m), (m, 0))
-
-    def test_016_cannot_downcast_key(self):
-        @njit
-        def foo():
-            d = dictobject.new_dict(int32, float64)
-            # key is wrong type
-            d.setdefault(1j, 12.)
-
-        with self.assertRaises(TypingError) as raises:
-            foo()
-        self.assertIn(
-            "cannot safely cast complex128 to int32",
-            str(raises.exception),
-        )
-
-    def test_017_cannot_downcast_default(self):
-        @njit
-        def foo():
-            d = dictobject.new_dict(int32, float64)
-            # default value is wrong type
-            d.setdefault(1, 12.j)
-
-        with self.assertRaises(TypingError) as raises:
-            foo()
-        self.assertIn(
-            "cannot safely cast complex128 to float64",
-            str(raises.exception),
-        )
-
-    def test_018_keys_iter_are_views(self):
-        # this is broken somewhere in llvmlite, intent of test is to check if
-        # keys behaves like a view or not
-        @njit
-        def foo():
-            d = dictobject.new_dict(int32, float64)
-            d[11] = 12.
-            k1 = d.keys()
-            d[22] = 9.
-            k2 = d.keys()
-            rk1 = [x for x in k1]
-            rk2 = [x for x in k2]
-            return rk1, rk2
-
-        a, b = foo()
-        self.assertEqual(a, b)
-        self.assertEqual(a, [11, 22])
-
-    # Not implemented yet
-    @unittest.expectedFailure
-    def test_019(self):
-        # should keys/vals be set-like?
-        @njit
-        def foo():
-            d = dictobject.new_dict(int32, float64)
-            d[11] = 12.
-            d[22] = 9.
-            k2 = d.keys() & {12,}
-            return k2
-
-        print(foo())
-
-    @unittest.skip("refct")
-    def test_020(self):
-        # this should work ?!
-        @njit
-        def foo():
-            d = dictobject.new_dict(types.unicode_type, float64)
-            d['a'] = 1.
-            d['b'] = 2.
-            d['c'] = 3.
-            d['d'] = 4.
-            for x in d.items():
-                print(x)
-            return d['a']
-
-        print(foo())
-
-    @unittest.skip("refct")
-    def test_021(self):
-        # this should work ?!
-        @njit
-        def foo():
-            d = dictobject.new_dict(types.unicode_type, float64)
-            tmp = []
-            for i in range(10000):
-                tmp.append('a')
-            s = ''.join(tmp)
-            print(s)
-            d[s] = 1.
-            # this prints out weirdly, issue may well be print related.
-            for x in d.items():
-                print(x)
-
-        print(foo())
-
-    def test_022_references_juggle(self):
-        # this should work, llvmlite level broken, probably the same problem as
-        # before, intent of test is to juggle references about
-        @njit
-        def foo():
-            d = dictobject.new_dict(int32, float64)
-            e = d
-            d[1] = 12.
-            e[2] = 14.
-            e = dictobject.new_dict(int32, float64)
-            e[1] = 100.
-            e[2] = 1000.
-            f = d
-            d = e
-
-            k1 = [x for x in d.items()]
-            k2 = [x for x in e.items()]
-            k3 = [x for x in f.items()]
-
-            return k1, k2, k3
-
-        k1, k2, k3 = foo()
-        self.assertEqual(k1, [(1, 100.0), (2, 1000.0)])
-        self.assertEqual(k2, [(1, 100.0), (2, 1000.0)])
-        self.assertEqual(k3, [(1, 12), (2, 14)])
-
-    def test_023_closure(self):
-        @njit
-        def foo():
-            d = dictobject.new_dict(int32, float64)
-
-            def bar():
-                d[1] = 12.
-                d[2] = 14.
-            bar()
-            return [x for x in d.keys()]
-
-        self.assertEqual(foo(), [1, 2])
->>>>>>> 19fbdf55
+        self.assertEqual(val, 1.23)