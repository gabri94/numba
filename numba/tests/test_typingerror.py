from __future__ import print_function

import math
import re
import textwrap

import numpy as np

import numba.unittest_support as unittest
from numba.compiler import compile_isolated
from numba import jit, types
from numba.errors import TypingError
from .support import TestCase


def what():
    pass

def foo():
    return what()

def bar(x):
    return x.a

def issue_868(a):
    return a.shape * 2

def impossible_return_type(x):
    if x > 0:
        return ()
    else:
        return 1j

def bad_hypot_usage():
    return math.hypot(1)

def imprecise_list():
    l = []
    return len(l)

def using_imprecise_list():
    a = np.array([])
    return a.astype(np.int32)

def unknown_module():
    return numpyz.int32(0)

def nop(x, y, z):
    pass

def array_setitem_invalid_cast():
    arr = np.empty(1, dtype=np.float64)
    arr[0] = 1j  # invalid cast from complex to float
    return arr


class Foo(object):
    def __repr__(self):
        return "<Foo instance>"


class TestTypingError(unittest.TestCase):

    def test_unknown_function(self):
        try:
            compile_isolated(foo, ())
        except TypingError as e:
            self.assertIn("Untyped global name 'what'", str(e))
        else:
            self.fail("Should raise error")

    def test_unknown_attrs(self):
        try:
            compile_isolated(bar, (types.int32,))
        except TypingError as e:
            self.assertIn("Unknown attribute 'a' of type int32", str(e))
        else:
            self.fail("Should raise error")

    def test_unknown_module(self):
        # This used to print "'object' object has no attribute 'int32'"
        with self.assertRaises(TypingError) as raises:
            compile_isolated(unknown_module, ())
        self.assertIn("Untyped global name 'numpyz'", str(raises.exception))

    def test_issue_868(self):
        '''
        Summary: multiplying a scalar by a non-scalar would cause a crash in
        type inference because TimeDeltaMixOp always assumed at least one of
        its operands was an NPTimeDelta in its generic() method.
        '''
        with self.assertRaises(TypingError) as raises:
            compile_isolated(issue_868, (types.Array(types.int32, 1, 'C'),))

        expected = (
<<<<<<< HEAD
            "Invalid usage of Function(<built-in function mul>) with parameters (tuple({0} x 1), {0})"
=======
            "Invalid use of * with parameters (tuple({0} x 1), {0})"
>>>>>>> eaba8723
            .format(str(types.intp)))
        self.assertIn(expected, str(raises.exception))
        self.assertIn("[1] During: typing of", str(raises.exception))

    def test_return_type_unification(self):
        with self.assertRaises(TypingError) as raises:
            compile_isolated(impossible_return_type, (types.int32,))
        self.assertIn("Can't unify return type from the following types: (), complex128",
                      str(raises.exception))

    def test_bad_hypot_usage(self):
        with self.assertRaises(TypingError) as raises:
            compile_isolated(bad_hypot_usage, ())

        errmsg = str(raises.exception)
        # Make sure it listed the known signatures.
        # This is sensitive to the formatting of the error message.
        self.assertIn(" * (float64, float64) -> float64", errmsg)

        # find the context lines
        ctx_lines = [x for x in errmsg.splitlines() if "] During" in x ]

        # Check contextual msg
        self.assertTrue(re.search(r'\[1\] During: resolving callee type: Function.*hypot', ctx_lines[0]))
        self.assertTrue(re.search(r'\[2\] During: typing of call .*test_typingerror.py', ctx_lines[1]))


    def test_imprecise_list(self):
        """
        Type inference should catch that a list type's remain imprecise,
        instead of letting lowering fail.
        """
        with self.assertRaises(TypingError) as raises:
            compile_isolated(imprecise_list, ())

        errmsg = str(raises.exception)
        self.assertIn("Can't infer type of variable 'l': list(undefined)",
                      errmsg)

    def test_using_imprecise_list(self):
        """
        Type inference should report informative error about untyped list.
        TODO: #2931
        """
        with self.assertRaises(TypingError) as raises:
            compile_isolated(using_imprecise_list, ())

        errmsg = str(raises.exception)
        self.assertIn("Undecided type $0.6 := <undecided>", errmsg)

    def test_array_setitem_invalid_cast(self):
        with self.assertRaises(TypingError) as raises:
            compile_isolated(array_setitem_invalid_cast, ())

        errmsg = str(raises.exception)
        self.assertIn("setitem: array(float64, 1d, C)[0] = complex128", errmsg)

class TestArgumentTypingError(unittest.TestCase):
    """
    Test diagnostics of typing errors caused by argument inference failure.
    """

    def test_unsupported_array_dtype(self):
        # See issue #1943
        cfunc = jit(nopython=True)(nop)
        a = np.ones(3)
        a = a.astype(a.dtype.newbyteorder())
        with self.assertRaises(TypingError) as raises:
            cfunc(1, a, a)
        expected = textwrap.dedent("""\
            This error may have been caused by the following argument(s):
            - argument 1: Unsupported array dtype: {0}
            - argument 2: Unsupported array dtype: {0}"""
            ).format(a.dtype)
        self.assertIn(expected, str(raises.exception))

    def test_unsupported_type(self):
        cfunc = jit(nopython=True)(nop)
        foo = Foo()
        with self.assertRaises(TypingError) as raises:
            cfunc(1, foo, 1)

        expected=re.compile(("This error may have been caused by the following "
                             "argument\(s\):\\n- argument 1:.*cannot determine "
                             "Numba type of "
                             "<class \'numba.tests.test_typingerror.Foo\'>"))
        self.assertTrue(expected.search(str(raises.exception)) is not None)


class TestCallError(unittest.TestCase):
    def test_readonly_array(self):
        @jit("(f8[:],)", nopython=True)
        def inner(x):
            return x

        @jit(nopython=True)
        def outer():
            return inner(gvalues)

        gvalues = np.ones(10, dtype=np.float64)

        with self.assertRaises(TypingError) as raises:
            outer()

        got = str(raises.exception)
        pat = r"Invalid use of.*readonly array\(float64, 1d, C\)"
        self.assertIsNotNone(re.search(pat, got))


if __name__ == '__main__':
    unittest.main()<|MERGE_RESOLUTION|>--- conflicted
+++ resolved
@@ -93,11 +93,7 @@
             compile_isolated(issue_868, (types.Array(types.int32, 1, 'C'),))
 
         expected = (
-<<<<<<< HEAD
-            "Invalid usage of Function(<built-in function mul>) with parameters (tuple({0} x 1), {0})"
-=======
             "Invalid use of * with parameters (tuple({0} x 1), {0})"
->>>>>>> eaba8723
             .format(str(types.intp)))
         self.assertIn(expected, str(raises.exception))
         self.assertIn("[1] During: typing of", str(raises.exception))
