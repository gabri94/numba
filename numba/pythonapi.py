from __future__ import print_function, division, absolute_import

import contextlib
import pickle

from llvmlite import ir
import llvmlite.binding as ll
from llvmlite.llvmpy.core import Type, Constant, LLVMException
import llvmlite.llvmpy.core as lc

from numba.config import PYVERSION
import numba.ctypes_support as ctypes
from numba import types, utils, cgutils, _helperlib, assume


class NativeValue(object):
    """
    Encapsulate the result of converting a Python object to a native value,
    recording whether the conversion was successful and how to cleanup.
    """

    def __init__(self, value, is_error=None, cleanup=None):
        self.value = value
        self.is_error = is_error if is_error is not None else cgutils.false_bit
        self.cleanup = cleanup


class PythonAPI(object):
    """
    Code generation facilities to call into the CPython C API (and related
    helpers).
    """

    def __init__(self, context, builder):
        """
        Note: Maybe called multiple times when lowering a function
        """
        self.context = context
        self.builder = builder

        self.module = builder.basic_block.function.module
        # A unique mapping of serialized objects in this module
        try:
            self.module.__serialized
        except AttributeError:
            self.module.__serialized = {}

        # Initialize types
        self.pyobj = self.context.get_argument_type(types.pyobject)
        self.voidptr = Type.pointer(Type.int(8))
        self.long = Type.int(ctypes.sizeof(ctypes.c_long) * 8)
        self.ulonglong = Type.int(ctypes.sizeof(ctypes.c_ulonglong) * 8)
        self.longlong = self.ulonglong
        self.double = Type.double()
        self.py_ssize_t = self.context.get_value_type(types.intp)
        self.cstring = Type.pointer(Type.int(8))
        self.gil_state = Type.int(_helperlib.py_gil_state_size * 8)
        self.py_buffer_t = ir.ArrayType(ir.IntType(8), _helperlib.py_buffer_size)

    # ------ Python API -----

    #
    # Basic object API
    #

    def incref(self, obj):
        fnty = Type.function(Type.void(), [self.pyobj])
        fn = self._get_function(fnty, name="Py_IncRef")
        self.builder.call(fn, [obj])

    def decref(self, obj):
        fnty = Type.function(Type.void(), [self.pyobj])
        fn = self._get_function(fnty, name="Py_DecRef")
        self.builder.call(fn, [obj])

    #
    # Argument unpacking
    #

    def parse_tuple_and_keywords(self, args, kws, fmt, keywords, *objs):
        charptr = Type.pointer(Type.int(8))
        charptrary = Type.pointer(charptr)
        argtypes = [self.pyobj, self.pyobj, charptr, charptrary]
        fnty = Type.function(Type.int(), argtypes, var_arg=True)
        fn = self._get_function(fnty, name="PyArg_ParseTupleAndKeywords")
        return self.builder.call(fn, [args, kws, fmt, keywords] + list(objs))

    def parse_tuple(self, args, fmt, *objs):
        charptr = Type.pointer(Type.int(8))
        argtypes = [self.pyobj, charptr]
        fnty = Type.function(Type.int(), argtypes, var_arg=True)
        fn = self._get_function(fnty, name="PyArg_ParseTuple")
        return self.builder.call(fn, [args, fmt] + list(objs))

    #
    # Exception handling
    #

    def err_occurred(self):
        fnty = Type.function(self.pyobj, ())
        fn = self._get_function(fnty, name="PyErr_Occurred")
        return self.builder.call(fn, ())

    def err_clear(self):
        fnty = Type.function(Type.void(), ())
        fn = self._get_function(fnty, name="PyErr_Clear")
        return self.builder.call(fn, ())

    def err_set_string(self, exctype, msg):
        fnty = Type.function(Type.void(), [self.pyobj, self.cstring])
        fn = self._get_function(fnty, name="PyErr_SetString")
        if isinstance(exctype, str):
            exctype = self.get_c_object(exctype)
        if isinstance(msg, str):
            msg = self.context.insert_const_string(self.module, msg)
        return self.builder.call(fn, (exctype, msg))

    def raise_object(self, exc=None):
        """
        Raise an arbitrary exception (type or value or (type, args)
        or None - if reraising).  A reference to the argument is consumed.
        """
        fnty = Type.function(Type.void(), [self.pyobj])
        fn = self._get_function(fnty, name="numba_do_raise")
        if exc is None:
            exc = self.get_null_object()
        return self.builder.call(fn, (exc,))

    def err_set_object(self, exctype, excval):
        fnty = Type.function(Type.void(), [self.pyobj, self.pyobj])
        fn = self._get_function(fnty, name="PyErr_SetObject")
        return self.builder.call(fn, (exctype, excval))

    def err_write_unraisable(self, obj):
        fnty = Type.function(Type.void(), [self.pyobj])
        fn = self._get_function(fnty, name="PyErr_WriteUnraisable")
        return self.builder.call(fn, (obj,))

    def get_c_object(self, name):
        """
        Get a Python object through its C-accessible *name*
        (e.g. "PyExc_ValueError").  The underlying variable must be
        a `PyObject *`, and the value of that pointer is returned.
        """
        # A LLVM global variable is implicitly a pointer to the declared
        # type, so fix up by using pyobj.pointee.
        return self.context.get_c_value(self.builder, self.pyobj.pointee, name)

    def raise_missing_global_error(self, name):
        msg = "global name '%s' is not defined" % name
        cstr = self.context.insert_const_string(self.module, msg)
        self.err_set_string("PyExc_NameError", cstr)

    def raise_missing_name_error(self, name):
        msg = "name '%s' is not defined" % name
        cstr = self.context.insert_const_string(self.module, msg)
        self.err_set_string("PyExc_NameError", cstr)

    #
    # Concrete dict API
    #

    def dict_getitem_string(self, dic, name):
        """Lookup name inside dict

        Returns a borrowed reference
        """
        fnty = Type.function(self.pyobj, [self.pyobj, self.cstring])
        fn = self._get_function(fnty, name="PyDict_GetItemString")
        cstr = self.context.insert_const_string(self.module, name)
        return self.builder.call(fn, [dic, cstr])

    def dict_getitem(self, dic, name):
        """Lookup name inside dict

        Returns a borrowed reference
        """
        fnty = Type.function(self.pyobj, [self.pyobj, self.pyobj])
        fn = self._get_function(fnty, name="PyDict_GetItem")
        return self.builder.call(fn, [dic, name])

    def dict_new(self, presize=0):
        if presize == 0:
            fnty = Type.function(self.pyobj, ())
            fn = self._get_function(fnty, name="PyDict_New")
            return self.builder.call(fn, ())
        else:
            fnty = Type.function(self.pyobj, [self.py_ssize_t])
            fn = self._get_function(fnty, name="_PyDict_NewPresized")
            return self.builder.call(fn,
                                     [Constant.int(self.py_ssize_t, presize)])

    def dict_setitem(self, dictobj, nameobj, valobj):
        fnty = Type.function(Type.int(), (self.pyobj, self.pyobj,
                                          self.pyobj))
        fn = self._get_function(fnty, name="PyDict_SetItem")
        return self.builder.call(fn, (dictobj, nameobj, valobj))

    def dict_setitem_string(self, dictobj, name, valobj):
        fnty = Type.function(Type.int(), (self.pyobj, self.cstring,
                                          self.pyobj))
        fn = self._get_function(fnty, name="PyDict_SetItemString")
        cstr = self.context.insert_const_string(self.module, name)
        return self.builder.call(fn, (dictobj, cstr, valobj))

    def dict_pack(self, keyvalues):
        """
        Args
        -----
        keyvalues: iterable of (str, llvm.Value of PyObject*)
        """
        dictobj = self.dict_new()
        with self.if_object_ok(dictobj):
            for k, v in keyvalues:
                self.dict_setitem_string(dictobj, k, v)
        return dictobj

    #
    # Concrete number APIs
    #

    def float_from_double(self, fval):
        fnty = Type.function(self.pyobj, [self.double])
        fn = self._get_function(fnty, name="PyFloat_FromDouble")
        return self.builder.call(fn, [fval])

    def number_as_ssize_t(self, numobj):
        fnty = Type.function(self.py_ssize_t, [self.pyobj])
        fn = self._get_function(fnty, name="PyNumber_AsSsize_t")
        return self.builder.call(fn, [numobj])

    def number_long(self, numobj):
        fnty = Type.function(self.pyobj, [self.pyobj])
        fn = self._get_function(fnty, name="PyNumber_Long")
        return self.builder.call(fn, [numobj])

    def long_as_ulonglong(self, numobj):
        fnty = Type.function(self.ulonglong, [self.pyobj])
        fn = self._get_function(fnty, name="PyLong_AsUnsignedLongLong")
        return self.builder.call(fn, [numobj])

    def long_as_longlong(self, numobj):
        fnty = Type.function(self.ulonglong, [self.pyobj])
        fn = self._get_function(fnty, name="PyLong_AsLongLong")
        return self.builder.call(fn, [numobj])

    def _long_from_native_int(self, ival, func_name, native_int_type,
                              signed):
        fnty = Type.function(self.pyobj, [native_int_type])
        fn = self._get_function(fnty, name=func_name)
        resptr = cgutils.alloca_once(self.builder, self.pyobj)

        if PYVERSION < (3, 0):
            # Under Python 2, we try to return a PyInt object whenever
            # the given number fits in a C long.
            pyint_fnty = Type.function(self.pyobj, [self.long])
            pyint_fn = self._get_function(pyint_fnty, name="PyInt_FromLong")
            long_max = Constant.int(native_int_type, _helperlib.long_max)
            if signed:
                long_min = Constant.int(native_int_type, _helperlib.long_min)
                use_pyint = self.builder.and_(
                    self.builder.icmp(lc.ICMP_SGE, ival, long_min),
                    self.builder.icmp(lc.ICMP_SLE, ival, long_max),
                    )
            else:
                use_pyint = self.builder.icmp(lc.ICMP_ULE, ival, long_max)

            with cgutils.ifelse(self.builder, use_pyint) as (then, otherwise):
                with then:
                    downcast_ival = self.builder.trunc(ival, self.long)
                    res = self.builder.call(pyint_fn, [downcast_ival])
                    self.builder.store(res, resptr)
                with otherwise:
                    res = self.builder.call(fn, [ival])
                    self.builder.store(res, resptr)
        else:
            fn = self._get_function(fnty, name=func_name)
            self.builder.store(self.builder.call(fn, [ival]), resptr)

        return self.builder.load(resptr)

    def long_from_long(self, ival):
        if PYVERSION < (3, 0):
            func_name = "PyInt_FromLong"
        else:
            func_name = "PyLong_FromLong"
        fnty = Type.function(self.pyobj, [self.long])
        fn = self._get_function(fnty, name=func_name)
        return self.builder.call(fn, [ival])

    def long_from_ssize_t(self, ival):
        return self._long_from_native_int(ival, "PyLong_FromSsize_t",
                                          self.py_ssize_t, signed=True)

    def long_from_longlong(self, ival):
        return self._long_from_native_int(ival, "PyLong_FromLongLong",
                                          self.longlong, signed=True)

    def long_from_ulonglong(self, ival):
        return self._long_from_native_int(ival, "PyLong_FromUnsignedLongLong",
                                          self.ulonglong, signed=False)

    def _get_number_operator(self, name):
        fnty = Type.function(self.pyobj, [self.pyobj, self.pyobj])
        fn = self._get_function(fnty, name="PyNumber_%s" % name)
        return fn

    def _call_number_operator(self, name, lhs, rhs, inplace=False):
        if inplace:
            name = "InPlace" + name
        fn = self._get_number_operator(name)
        return self.builder.call(fn, [lhs, rhs])

    def number_add(self, lhs, rhs, inplace=False):
        return self._call_number_operator("Add", lhs, rhs, inplace=inplace)

    def number_subtract(self, lhs, rhs, inplace=False):
        return self._call_number_operator("Subtract", lhs, rhs, inplace=inplace)

    def number_multiply(self, lhs, rhs, inplace=False):
        return self._call_number_operator("Multiply", lhs, rhs, inplace=inplace)

    def number_divide(self, lhs, rhs, inplace=False):
        assert PYVERSION < (3, 0)
        return self._call_number_operator("Divide", lhs, rhs, inplace=inplace)

    def number_truedivide(self, lhs, rhs, inplace=False):
        return self._call_number_operator("TrueDivide", lhs, rhs, inplace=inplace)

    def number_floordivide(self, lhs, rhs, inplace=False):
        return self._call_number_operator("FloorDivide", lhs, rhs, inplace=inplace)

    def number_remainder(self, lhs, rhs, inplace=False):
        return self._call_number_operator("Remainder", lhs, rhs, inplace=inplace)

    def number_lshift(self, lhs, rhs, inplace=False):
        return self._call_number_operator("Lshift", lhs, rhs, inplace=inplace)

    def number_rshift(self, lhs, rhs, inplace=False):
        return self._call_number_operator("Rshift", lhs, rhs, inplace=inplace)

    def number_and(self, lhs, rhs, inplace=False):
        return self._call_number_operator("And", lhs, rhs, inplace=inplace)

    def number_or(self, lhs, rhs, inplace=False):
        return self._call_number_operator("Or", lhs, rhs, inplace=inplace)

    def number_xor(self, lhs, rhs, inplace=False):
        return self._call_number_operator("Xor", lhs, rhs, inplace=inplace)

    def number_power(self, lhs, rhs, inplace=False):
        fnty = Type.function(self.pyobj, [self.pyobj] * 3)
        fname = "PyNumber_InPlacePower" if inplace else "PyNumber_Power"
        fn = self._get_function(fnty, fname)
        return self.builder.call(fn, [lhs, rhs, self.borrow_none()])

    def number_negative(self, obj):
        fnty = Type.function(self.pyobj, [self.pyobj])
        fn = self._get_function(fnty, name="PyNumber_Negative")
        return self.builder.call(fn, (obj,))

    def number_positive(self, obj):
        fnty = Type.function(self.pyobj, [self.pyobj])
        fn = self._get_function(fnty, name="PyNumber_Positive")
        return self.builder.call(fn, (obj,))

    def number_float(self, val):
        fnty = Type.function(self.pyobj, [self.pyobj])
        fn = self._get_function(fnty, name="PyNumber_Float")
        return self.builder.call(fn, [val])

    def number_invert(self, obj):
        fnty = Type.function(self.pyobj, [self.pyobj])
        fn = self._get_function(fnty, name="PyNumber_Invert")
        return self.builder.call(fn, (obj,))

    def float_as_double(self, fobj):
        fnty = Type.function(self.double, [self.pyobj])
        fn = self._get_function(fnty, name="PyFloat_AsDouble")
        return self.builder.call(fn, [fobj])

    def bool_from_bool(self, bval):
        """
        Get a Python bool from a LLVM boolean.
        """
        longval = self.builder.zext(bval, self.long)
        return self.bool_from_long(longval)

    def bool_from_long(self, ival):
        fnty = Type.function(self.pyobj, [self.long])
        fn = self._get_function(fnty, name="PyBool_FromLong")
        return self.builder.call(fn, [ival])

    def complex_from_doubles(self, realval, imagval):
        fnty = Type.function(self.pyobj, [Type.double(), Type.double()])
        fn = self._get_function(fnty, name="PyComplex_FromDoubles")
        return self.builder.call(fn, [realval, imagval])

    def complex_real_as_double(self, cobj):
        fnty = Type.function(Type.double(), [self.pyobj])
        fn = self._get_function(fnty, name="PyComplex_RealAsDouble")
        return self.builder.call(fn, [cobj])

    def complex_imag_as_double(self, cobj):
        fnty = Type.function(Type.double(), [self.pyobj])
        fn = self._get_function(fnty, name="PyComplex_ImagAsDouble")
        return self.builder.call(fn, [cobj])

    #
    # List and sequence APIs
    #

    def sequence_getslice(self, obj, start, stop):
        fnty = Type.function(self.pyobj, [self.pyobj, self.py_ssize_t,
                                          self.py_ssize_t])
        fn = self._get_function(fnty, name="PySequence_GetSlice")
        return self.builder.call(fn, (obj, start, stop))

    def sequence_tuple(self, obj):
        fnty = Type.function(self.pyobj, [self.pyobj])
        fn = self._get_function(fnty, name="PySequence_Tuple")
        return self.builder.call(fn, [obj])

    def list_new(self, szval):
        fnty = Type.function(self.pyobj, [self.py_ssize_t])
        fn = self._get_function(fnty, name="PyList_New")
        return self.builder.call(fn, [szval])

    def list_setitem(self, seq, idx, val):
        """
        Warning: Steals reference to ``val``
        """
        fnty = Type.function(Type.int(), [self.pyobj, self.py_ssize_t,
                                          self.pyobj])
        fn = self._get_function(fnty, name="PyList_SetItem")
        return self.builder.call(fn, [seq, idx, val])

    def list_getitem(self, lst, idx):
        """
        Returns a borrowed reference.
        """
        fnty = Type.function(self.pyobj, [self.pyobj, self.py_ssize_t])
        fn = self._get_function(fnty, name="PyList_GetItem")
        if isinstance(idx, int):
            idx = self.context.get_constant(types.intp, idx)
        return self.builder.call(fn, [lst, idx])

    #
    # Concrete tuple API
    #

    def tuple_getitem(self, tup, idx):
        """
        Borrow reference
        """
        fnty = Type.function(self.pyobj, [self.pyobj, self.py_ssize_t])
        fn = self._get_function(fnty, name="PyTuple_GetItem")
        idx = self.context.get_constant(types.intp, idx)
        return self.builder.call(fn, [tup, idx])

    def tuple_pack(self, items):
        fnty = Type.function(self.pyobj, [self.py_ssize_t], var_arg=True)
        fn = self._get_function(fnty, name="PyTuple_Pack")
        n = self.context.get_constant(types.intp, len(items))
        args = [n]
        args.extend(items)
        return self.builder.call(fn, args)

    def tuple_size(self, tup):
        fnty = Type.function(self.py_ssize_t, [self.pyobj])
        fn = self._get_function(fnty, name="PyTuple_Size")
        return self.builder.call(fn, [tup])

    def tuple_new(self, count):
        fnty = Type.function(self.pyobj, [Type.int()])
        fn = self._get_function(fnty, name='PyTuple_New')
        return self.builder.call(fn, [self.context.get_constant(types.int32,
                                                                count)])

    def tuple_setitem(self, tuple_val, index, item):
        """
        Steals a reference to `item`.
        """
        fnty = Type.function(Type.int(), [self.pyobj, Type.int(), self.pyobj])
        setitem_fn = self._get_function(fnty, name='PyTuple_SetItem')
        index = self.context.get_constant(types.int32, index)
        self.builder.call(setitem_fn, [tuple_val, index, item])

    #
    # Concrete set API
    #

    def set_new(self, iterable=None):
        if iterable is None:
            iterable = self.get_null_object()
        fnty = Type.function(self.pyobj, [self.pyobj])
        fn = self._get_function(fnty, name="PySet_New")
        return self.builder.call(fn, [iterable])

    def set_add(self, set, value):
        fnty = Type.function(Type.int(), [self.pyobj, self.pyobj])
        fn = self._get_function(fnty, name="PySet_Add")
        return self.builder.call(fn, [set, value])

    #
    # GIL APIs
    #

    def gil_ensure(self):
        """
        Ensure the GIL is acquired.
        The returned value must be consumed by gil_release().
        """
        gilptrty = Type.pointer(self.gil_state)
        fnty = Type.function(Type.void(), [gilptrty])
        fn = self._get_function(fnty, "numba_gil_ensure")
        gilptr = cgutils.alloca_once(self.builder, self.gil_state)
        self.builder.call(fn, [gilptr])
        return gilptr

    def gil_release(self, gil):
        """
        Release the acquired GIL by gil_ensure().
        Must be paired with a gil_ensure().
        """
        gilptrty = Type.pointer(self.gil_state)
        fnty = Type.function(Type.void(), [gilptrty])
        fn = self._get_function(fnty, "numba_gil_release")
        return self.builder.call(fn, [gil])

    def save_thread(self):
        """
        Release the GIL and return the former thread state
        (an opaque non-NULL pointer).
        """
        fnty = Type.function(self.voidptr, [])
        fn = self._get_function(fnty, name="PyEval_SaveThread")
        return self.builder.call(fn, [])

    def restore_thread(self, thread_state):
        """
        Restore the given thread state by reacquiring the GIL.
        """
        fnty = Type.function(Type.void(), [self.voidptr])
        fn = self._get_function(fnty, name="PyEval_RestoreThread")
        self.builder.call(fn, [thread_state])


    #
    # Other APIs (organize them better!)
    #

    def import_module_noblock(self, modname):
        fnty = Type.function(self.pyobj, [self.cstring])
        fn = self._get_function(fnty, name="PyImport_ImportModuleNoBlock")
        return self.builder.call(fn, [modname])

    def call_function_objargs(self, callee, objargs):
        fnty = Type.function(self.pyobj, [self.pyobj], var_arg=True)
        fn = self._get_function(fnty, name="PyObject_CallFunctionObjArgs")
        args = [callee] + list(objargs)
        args.append(self.context.get_constant_null(types.pyobject))
        return self.builder.call(fn, args)

    def call(self, callee, args=None, kws=None):
        if args is None:
            args = self.get_null_object()
        if kws is None:
            kws = self.get_null_object()
        fnty = Type.function(self.pyobj, [self.pyobj] * 3)
        fn = self._get_function(fnty, name="PyObject_Call")
        return self.builder.call(fn, (callee, args, kws))

    def object_istrue(self, obj):
        fnty = Type.function(Type.int(), [self.pyobj])
        fn = self._get_function(fnty, name="PyObject_IsTrue")
        return self.builder.call(fn, [obj])

    def object_not(self, obj):
        fnty = Type.function(Type.int(), [self.pyobj])
        fn = self._get_function(fnty, name="PyObject_Not")
        return self.builder.call(fn, [obj])

    def object_richcompare(self, lhs, rhs, opstr):
        """
        Refer to Python source Include/object.h for macros definition
        of the opid.
        """
        ops = ['<', '<=', '==', '!=', '>', '>=']
        if opstr in ops:
            opid = ops.index(opstr)
            fnty = Type.function(self.pyobj, [self.pyobj, self.pyobj, Type.int()])
            fn = self._get_function(fnty, name="PyObject_RichCompare")
            lopid = self.context.get_constant(types.int32, opid)
            return self.builder.call(fn, (lhs, rhs, lopid))
        elif opstr == 'is':
            bitflag = self.builder.icmp(lc.ICMP_EQ, lhs, rhs)
            return self.from_native_value(bitflag, types.boolean)
        elif opstr == 'is not':
            bitflag = self.builder.icmp(lc.ICMP_NE, lhs, rhs)
            return self.from_native_value(bitflag, types.boolean)
        else:
            raise NotImplementedError("Unknown operator {op!r}".format(
                op=opstr))

    def iter_next(self, iterobj):
        fnty = Type.function(self.pyobj, [self.pyobj])
        fn = self._get_function(fnty, name="PyIter_Next")
        return self.builder.call(fn, [iterobj])

    def object_getiter(self, obj):
        fnty = Type.function(self.pyobj, [self.pyobj])
        fn = self._get_function(fnty, name="PyObject_GetIter")
        return self.builder.call(fn, [obj])

    def object_getattr_string(self, obj, attr):
        cstr = self.context.insert_const_string(self.module, attr)
        fnty = Type.function(self.pyobj, [self.pyobj, self.cstring])
        fn = self._get_function(fnty, name="PyObject_GetAttrString")
        return self.builder.call(fn, [obj, cstr])

    def object_getattr(self, obj, attr):
        fnty = Type.function(self.pyobj, [self.pyobj, self.pyobj])
        fn = self._get_function(fnty, name="PyObject_GetAttr")
        return self.builder.call(fn, [obj, attr])

    def object_setattr_string(self, obj, attr, val):
        cstr = self.context.insert_const_string(self.module, attr)
        fnty = Type.function(Type.int(), [self.pyobj, self.cstring, self.pyobj])
        fn = self._get_function(fnty, name="PyObject_SetAttrString")
        return self.builder.call(fn, [obj, cstr, val])

    def object_setattr(self, obj, attr, val):
        fnty = Type.function(Type.int(), [self.pyobj, self.pyobj, self.pyobj])
        fn = self._get_function(fnty, name="PyObject_SetAttr")
        return self.builder.call(fn, [obj, attr, val])

    def object_delattr_string(self, obj, attr):
        # PyObject_DelAttrString() is actually a C macro calling
        # PyObject_SetAttrString() with value == NULL.
        return self.object_setattr_string(obj, attr, self.get_null_object())

    def object_delattr(self, obj, attr):
        # PyObject_DelAttr() is actually a C macro calling
        # PyObject_SetAttr() with value == NULL.
        return self.object_setattr(obj, attr, self.get_null_object())

    def object_getitem(self, obj, key):
        fnty = Type.function(self.pyobj, [self.pyobj, self.pyobj])
        fn = self._get_function(fnty, name="PyObject_GetItem")
        return self.builder.call(fn, (obj, key))

    def object_setitem(self, obj, key, val):
        fnty = Type.function(Type.int(), [self.pyobj, self.pyobj, self.pyobj])
        fn = self._get_function(fnty, name="PyObject_SetItem")
        return self.builder.call(fn, (obj, key, val))

    def string_as_string(self, strobj):
        fnty = Type.function(self.cstring, [self.pyobj])
        if PYVERSION >= (3, 0):
            fname = "PyUnicode_AsUTF8"
        else:
            fname = "PyString_AsString"
        fn = self._get_function(fnty, name=fname)
        return self.builder.call(fn, [strobj])

    def string_from_string_and_size(self, string, size):
        fnty = Type.function(self.pyobj, [self.cstring, self.py_ssize_t])
        if PYVERSION >= (3, 0):
            fname = "PyUnicode_FromStringAndSize"
        else:
            fname = "PyString_FromStringAndSize"
        fn = self._get_function(fnty, name=fname)
        return self.builder.call(fn, [string, size])

    def string_from_string(self, string):
        fnty = Type.function(self.pyobj, [self.cstring])
        if PYVERSION >= (3, 0):
            fname = "PyUnicode_FromString"
        else:
            fname = "PyString_FromString"
        fn = self._get_function(fnty, name=fname)
        return self.builder.call(fn, [string])

    def bytes_from_string_and_size(self, string, size):
        fnty = Type.function(self.pyobj, [self.cstring, self.py_ssize_t])
        if PYVERSION >= (3, 0):
            fname = "PyBytes_FromStringAndSize"
        else:
            fname = "PyString_FromStringAndSize"
        fn = self._get_function(fnty, name=fname)
        return self.builder.call(fn, [string, size])

    def object_str(self, obj):
        fnty = Type.function(self.pyobj, [self.pyobj])
        fn = self._get_function(fnty, name="PyObject_Str")
        return self.builder.call(fn, [obj])

    def make_none(self):
        obj = self.get_c_object("Py_None")
        self.incref(obj)
        return obj

    def borrow_none(self):
        obj = self.get_c_object("Py_None")
        return obj

    def sys_write_stdout(self, fmt, *args):
        fnty = Type.function(Type.void(), [self.cstring], var_arg=True)
        fn = self._get_function(fnty, name="PySys_WriteStdout")
        return self.builder.call(fn, (fmt,) + args)

    def object_dump(self, obj):
        """
        Dump a Python object on C stderr.  For debugging purposes.
        """
        fnty = Type.function(Type.void(), [self.pyobj])
        fn = self._get_function(fnty, name="_PyObject_Dump")
        return self.builder.call(fn, (obj,))

    # ------ utils -----

    def _get_function(self, fnty, name):
        return self.module.get_or_insert_function(fnty, name=name)

    def alloca_obj(self):
        return self.builder.alloca(self.pyobj)

    def alloca_buffer(self):
        """
        Return a pointer to a stack-allocated, zero-initialized Py_buffer.
        """
        # Treat the buffer as an opaque array of bytes
        ptr = cgutils.alloca_once_value(self.builder,
                                        lc.Constant.null(self.py_buffer_t))
        return ptr

    @contextlib.contextmanager
    def if_object_ok(self, obj):
        with cgutils.if_likely(self.builder,
                               cgutils.is_not_null(self.builder, obj)):
            yield

    def print_object(self, obj):
        strobj = self.object_str(obj)
        cstr = self.string_as_string(strobj)
        fmt = self.context.insert_const_string(self.module, "%s")
        self.sys_write_stdout(fmt, cstr)
        self.decref(strobj)

    def print_string(self, text):
        fmt = self.context.insert_const_string(self.module, text)
        self.sys_write_stdout(fmt)

    def get_null_object(self):
        return Constant.null(self.pyobj)

    def return_none(self):
        none = self.make_none()
        self.builder.ret(none)

    def list_pack(self, items):
        n = len(items)
        seq = self.list_new(self.context.get_constant(types.intp, n))
        with self.if_object_ok(seq):
            for i in range(n):
                idx = self.context.get_constant(types.intp, i)
                self.incref(items[i])
                self.list_setitem(seq, idx, items[i])
        return seq

    def unserialize(self, structptr):
        """
        Unserialize some data.  *structptr* should be a pointer to
        a {i8* data, i32 length} structure.
        """
        fnty = Type.function(self.pyobj, (self.voidptr, ir.IntType(32)))
        fn = self._get_function(fnty, name="numba_unpickle")
        ptr = self.builder.extract_value(self.builder.load(structptr), 0)
        n = self.builder.extract_value(self.builder.load(structptr), 1)
        return self.builder.call(fn, (ptr, n))

    def serialize_object(self, obj):
        """
        Serialize the given object in the bitcode, and return it
        as a pointer to a {i8* data, i32 length}, structure constant
        (suitable for passing to unserialize()).
        """
        try:
            gv = self.module.__serialized[obj]
        except KeyError:
            # First make the array constant
            data = pickle.dumps(obj, protocol=-1)
            name = ".const.pickledata.%s" % (id(obj))
            bdata = cgutils.make_bytearray(data)
            arr = self.context.insert_unique_const(self.module, name, bdata)
            # Then populate the structure constant
            struct = ir.Constant.literal_struct([
                arr.bitcast(self.voidptr),
                ir.Constant(ir.IntType(32), arr.type.pointee.count),
                ])
            name = ".const.picklebuf.%s" % (id(obj))
            gv = self.context.insert_unique_const(self.module, name, struct)
            # Make the id() (and hence the name) unique while populating the module.
            self.module.__serialized[obj] = gv
        return gv

    def to_native_value(self, obj, typ):
<<<<<<< HEAD
        def c_api_error():
            return cgutils.is_not_null(self.builder, self.err_occurred())
=======
        builder = self.builder
>>>>>>> 465a5e8d

        if isinstance(typ, types.Object) or typ == types.pyobject:
            return NativeValue(obj)

        elif typ == types.boolean:
            istrue = self.object_istrue(obj)
            zero = Constant.null(istrue.type)
<<<<<<< HEAD
            val = self.builder.icmp(lc.ICMP_NE, istrue, zero)
            return NativeValue(val, is_error=c_api_error())

        elif isinstance(typ, types.Integer):
            val = self.to_native_int(obj, typ)
            return NativeValue(val, is_error=c_api_error())
=======
            return builder.icmp(lc.ICMP_NE, istrue, zero)

        elif typ in types.unsigned_domain:
            longobj = self.number_long(obj)
            ullval = self.long_as_ulonglong(longobj)
            self.decref(longobj)
            return builder.trunc(ullval,
                                      self.context.get_argument_type(typ))

        elif typ in types.signed_domain:
            longobj = self.number_long(obj)
            llval = self.long_as_longlong(longobj)
            self.decref(longobj)
            return builder.trunc(llval,
                                      self.context.get_argument_type(typ))
>>>>>>> 465a5e8d

        elif typ == types.float32:
            fobj = self.number_float(obj)
            fval = self.float_as_double(fobj)
            self.decref(fobj)
<<<<<<< HEAD
            val = self.builder.fptrunc(fval,
                                       self.context.get_argument_type(typ))
            return NativeValue(val, is_error=c_api_error())
=======
            return builder.fptrunc(fval,
                                        self.context.get_argument_type(typ))
>>>>>>> 465a5e8d

        elif typ == types.float64:
            fobj = self.number_float(obj)
            val = self.float_as_double(fobj)
            self.decref(fobj)
            return NativeValue(val, is_error=c_api_error())

        elif typ in (types.complex128, types.complex64):
            cplxcls = self.context.make_complex(types.complex128)
            cplx = cplxcls(self.context, builder)
            pcplx = cplx._getpointer()
            ok = self.complex_adaptor(obj, pcplx)
            failed = cgutils.is_false(builder, ok)

<<<<<<< HEAD
            with cgutils.if_unlikely(self.builder, failed):
                self.err_set_string("PyExc_TypeError",
                                    "conversion to %s failed" % (typ,))
=======
            with cgutils.if_unlikely(builder, failed):
                builder.ret(self.get_null_object())
>>>>>>> 465a5e8d

            if typ == types.complex64:
                c64cls = self.context.make_complex(typ)
                c64 = c64cls(self.context, builder)
                freal = self.context.cast(builder, cplx.real,
                                          types.float64, types.float32)
                fimag = self.context.cast(builder, cplx.imag,
                                          types.float64, types.float32)
                c64.real = freal
                c64.imag = fimag
                return NativeValue(c64._getvalue(), is_error=failed)
            else:
                return NativeValue(cplx._getvalue(), is_error=failed)

        elif isinstance(typ, types.NPDatetime):
            val = self.extract_np_datetime(obj)
            return NativeValue(val, is_error=c_api_error())

        elif isinstance(typ, types.NPTimedelta):
            val = self.extract_np_timedelta(obj)
            return NativeValue(val, is_error=c_api_error())

        elif isinstance(typ, types.Record):
            buf = self.alloca_buffer()
            ptr = self.extract_record_data(obj, buf)

            with cgutils.if_unlikely(self.builder,
                                     cgutils.is_null(self.builder, ptr)):
                # XXX
                self.builder.ret(ptr)

            ltyp = self.context.get_value_type(typ)
            val = self.builder.bitcast(ptr, ltyp)
            def cleanup():
                self.release_buffer(buf)
            return NativeValue(val, cleanup=cleanup)

        elif isinstance(typ, types.Array):
            val, failed = self.to_native_array(obj, typ)
            return NativeValue(val, is_error=failed)

<<<<<<< HEAD
        elif isinstance(typ, types.Buffer):
            return self.to_native_buffer(obj, typ)

        elif isinstance(typ, types.Optional):
            return self.to_native_optional(obj, typ)
=======
        elif isinstance(typ, types.Optional):
            isnone = builder.icmp(lc.ICMP_EQ, obj, self.borrow_none())
            noneval = self.context.make_optional_none(builder, typ.type)
            retptr = cgutils.alloca_once(builder, noneval.type)
            with cgutils.ifelse(builder, isnone) as (then, orelse):
                with then:
                    builder.store(noneval, retptr)

                with orelse:
                    val = self.to_native_value(obj, typ.type)
                    just = self.context.make_optional_value(builder,
                                                            typ.type, val)
                    builder.store(just, retptr)
            return builder.load(retptr)
>>>>>>> 465a5e8d

        elif isinstance(typ, (types.Tuple, types.UniTuple)):
            return self.to_native_tuple(obj, typ)

        elif isinstance(typ, types.ExternalFunctionPointer):
            if typ.get_pointer is not None:
                # Call get_pointer() on the object to get the raw pointer value
                ptrty = self.context.get_function_pointer_type(typ)
                ret = cgutils.alloca_once_value(builder,
                                                Constant.null(ptrty),
                                                name='fnptr')
                ser = self.serialize_object(typ.get_pointer)
                get_pointer = self.unserialize(ser)
                with cgutils.if_likely(builder,
                                       cgutils.is_not_null(builder, get_pointer)):
                    intobj = self.call_function_objargs(get_pointer, (obj,))
                    self.decref(get_pointer)
                    with cgutils.if_likely(builder,
                                           cgutils.is_not_null(builder, intobj)):
                        intval = self.number_as_ssize_t(intobj)
                        self.decref(intobj)
                        builder.store(builder.inttoptr(intval, ptrty), ret)
                return builder.load(ret)

        raise NotImplementedError("cannot convert %s to native value" % (typ,))

    def from_native_return(self, val, typ):
        return self.from_native_value(val, typ)

    def from_native_value(self, val, typ):
        if typ == types.pyobject:
            return val

        elif typ == types.boolean:
            longval = self.builder.zext(val, self.long)
            return self.bool_from_long(longval)

        elif typ in types.unsigned_domain:
            ullval = self.builder.zext(val, self.ulonglong)
            return self.long_from_ulonglong(ullval)

        elif typ in types.signed_domain:
            ival = self.builder.sext(val, self.longlong)
            return self.long_from_longlong(ival)

        elif typ == types.float32:
            dbval = self.builder.fpext(val, self.double)
            return self.float_from_double(dbval)

        elif typ == types.float64:
            return self.float_from_double(val)

        elif typ == types.complex128:
            cmplxcls = self.context.make_complex(typ)
            cval = cmplxcls(self.context, self.builder, value=val)
            return self.complex_from_doubles(cval.real, cval.imag)

        elif typ == types.complex64:
            cmplxcls = self.context.make_complex(typ)
            cval = cmplxcls(self.context, self.builder, value=val)
            freal = self.context.cast(self.builder, cval.real,
                                      types.float32, types.float64)
            fimag = self.context.cast(self.builder, cval.imag,
                                      types.float32, types.float64)
            return self.complex_from_doubles(freal, fimag)

        elif isinstance(typ, types.NPDatetime):
            return self.create_np_datetime(val, typ.unit_code)

        elif isinstance(typ, types.NPTimedelta):
            return self.create_np_timedelta(val, typ.unit_code)

        elif typ == types.none:
            ret = self.make_none()
            return ret

        elif isinstance(typ, types.Optional):
            return self.from_native_return(val, typ.type)

        elif isinstance(typ, types.Array):
            return self.from_native_array(val, typ)

        elif isinstance(typ, types.Record):
            # Note we will create a copy of the record
            # This is the only safe way.
            size = Constant.int(Type.int(), val.type.pointee.count)
            ptr = self.builder.bitcast(val, Type.pointer(Type.int(8)))
            # Note: this will only work for CPU mode
            #       The following requires access to python object
            dtype_addr = Constant.int(self.py_ssize_t, id(typ.dtype))
            dtypeobj = dtype_addr.inttoptr(self.pyobj)
            return self.recreate_record(ptr, size, dtypeobj)

        elif isinstance(typ, (types.Tuple, types.UniTuple)):
            return self.from_native_tuple(val, typ)

        raise NotImplementedError(typ)

    def to_native_int(self, obj, typ):
        ll_type = self.context.get_argument_type(typ)
        val = cgutils.alloca_once(self.builder, ll_type)
        longobj = self.number_long(obj)
        with self.if_object_ok(longobj):
            if typ.signed:
                llval = self.long_as_longlong(longobj)
            else:
                llval = self.long_as_ulonglong(longobj)
            self.decref(longobj)
            self.builder.store(self.builder.trunc(llval, ll_type), val)
        return self.builder.load(val)

    def to_native_buffer(self, obj, typ):
        buf = self.alloca_buffer()
        res = self.get_buffer(obj, buf)
        is_error = cgutils.is_not_null(self.builder, res)

        nativearycls = self.context.make_array(typ)
        nativeary = nativearycls(self.context, self.builder)
        aryptr = nativeary._getpointer()

        with cgutils.if_likely(self.builder, self.builder.not_(is_error)):
            ptr = self.builder.bitcast(aryptr, self.voidptr)
            self.numba_buffer_adaptor(buf, ptr)

        def cleanup():
            self.release_buffer(buf)

        return NativeValue(self.builder.load(aryptr), is_error=is_error,
                           cleanup=cleanup)

    def to_native_array(self, ary, typ):
        # TODO check matching dtype.
        #      currently, mismatching dtype will still work and causes
        #      potential memory corruption
        nativearycls = self.context.make_array(typ)
        nativeary = nativearycls(self.context, self.builder)
        aryptr = nativeary._getpointer()
        ptr = self.builder.bitcast(aryptr, self.voidptr)
        errcode = self.numba_array_adaptor(ary, ptr)
        failed = cgutils.is_not_null(self.builder, errcode)
        return self.builder.load(aryptr), failed

    def from_native_array(self, ary, typ):
        assert assume.return_argument_array_only
        nativearycls = self.context.make_array(typ)
        nativeary = nativearycls(self.context, self.builder, value=ary)
        parent = nativeary.parent
        self.incref(parent)
        return parent

    def to_native_optional(self, obj, typ):
        """
        Convert object *obj* to a native optional structure.
        """
        noneval = self.context.make_optional_none(self.builder, typ.type)
        is_not_none = self.builder.icmp(lc.ICMP_NE, obj, self.borrow_none())

        retptr = cgutils.alloca_once(self.builder, noneval.type)
        errptr = cgutils.alloca_once_value(self.builder, cgutils.false_bit)

        with cgutils.ifelse(self.builder, is_not_none) as (then, orelse):
            with then:
                native = self.to_native_value(obj, typ.type)
                just = self.context.make_optional_value(self.builder,
                                                        typ.type, native.value)
                self.builder.store(just, retptr)
                self.builder.store(native.is_error, errptr)

            with orelse:
                self.builder.store(ir.Constant(noneval.type, ir.Undefined),
                                   retptr)
                self.builder.store(noneval, retptr)

        if native.cleanup is not None:
            def cleanup():
                with cgutils.ifthen(self.builder, is_not_none):
                    native.cleanup()
        else:
            cleanup = None

        ret = self.builder.load(retptr)
        return NativeValue(ret, is_error=self.builder.load(errptr),
                           cleanup=cleanup)

    def to_native_tuple(self, obj, typ):
        """
        Convert tuple *obj* to a native array (if homogenous) or structure.
        """
        n = len(typ)
        values = []
        cleanups = []
        is_error = cgutils.false_bit
        for i, eltype in enumerate(typ):
            elem = self.tuple_getitem(obj, i)
            native = self.to_native_value(elem, eltype)
            values.append(native.value)
            is_error = self.builder.or_(is_error, native.is_error)
            if native.cleanup is not None:
                cleanups.append(native.cleanup)

        if cleanups:
            def cleanup():
                for func in reversed(cleanups):
                    func()
        else:
            cleanup = None

        if isinstance(typ, types.UniTuple):
            value = cgutils.pack_array(self.builder, values)
        else:
            value = cgutils.make_anonymous_struct(self.builder, values)
        return NativeValue(value, is_error=is_error, cleanup=cleanup)

    def from_native_tuple(self, val, typ):
        """
        Convert native array or structure *val* to a tuple object.
        """
        tuple_val = self.tuple_new(typ.count)

        for i, dtype in enumerate(typ):
            item = self.builder.extract_value(val, i)
            obj = self.from_native_value(item,  dtype)
            self.tuple_setitem(tuple_val, i, obj)

        return tuple_val

    def numba_array_adaptor(self, ary, ptr):
        fnty = Type.function(Type.int(), [self.pyobj, self.voidptr])
        fn = self._get_function(fnty, name="numba_adapt_ndarray")
        fn.args[0].add_attribute(lc.ATTR_NO_CAPTURE)
        fn.args[1].add_attribute(lc.ATTR_NO_CAPTURE)
        return self.builder.call(fn, (ary, ptr))

    def numba_buffer_adaptor(self, buf, ptr):
        fnty = Type.function(Type.void(),
                             [ir.PointerType(self.py_buffer_t), self.voidptr])
        fn = self._get_function(fnty, name="numba_adapt_buffer")
        fn.args[0].add_attribute(lc.ATTR_NO_CAPTURE)
        fn.args[1].add_attribute(lc.ATTR_NO_CAPTURE)
        return self.builder.call(fn, (buf, ptr))

    def complex_adaptor(self, cobj, cmplx):
        fnty = Type.function(Type.int(), [self.pyobj, cmplx.type])
        fn = self._get_function(fnty, name="numba_complex_adaptor")
        return self.builder.call(fn, [cobj, cmplx])

    def extract_record_data(self, obj, pbuf):
        fnty = Type.function(self.voidptr,
                             [self.pyobj, ir.PointerType(self.py_buffer_t)])
        fn = self._get_function(fnty, name="numba_extract_record_data")
        return self.builder.call(fn, [obj, pbuf])

    def get_buffer(self, obj, pbuf):
        fnty = Type.function(Type.int(),
                             [self.pyobj, ir.PointerType(self.py_buffer_t)])
        fn = self._get_function(fnty, name="numba_get_buffer")
        return self.builder.call(fn, [obj, pbuf])

    def release_buffer(self, pbuf):
        fnty = Type.function(Type.void(), [ir.PointerType(self.py_buffer_t)])
        fn = self._get_function(fnty, name="numba_release_buffer")
        return self.builder.call(fn, [pbuf])

    def extract_np_datetime(self, obj):
        fnty = Type.function(Type.int(64), [self.pyobj])
        fn = self._get_function(fnty, name="numba_extract_np_datetime")
        return self.builder.call(fn, [obj])

    def extract_np_timedelta(self, obj):
        fnty = Type.function(Type.int(64), [self.pyobj])
        fn = self._get_function(fnty, name="numba_extract_np_timedelta")
        return self.builder.call(fn, [obj])

    def create_np_datetime(self, val, unit_code):
        unit_code = Constant.int(Type.int(), unit_code)
        fnty = Type.function(self.pyobj, [Type.int(64), Type.int()])
        fn = self._get_function(fnty, name="numba_create_np_datetime")
        return self.builder.call(fn, [val, unit_code])

    def create_np_timedelta(self, val, unit_code):
        unit_code = Constant.int(Type.int(), unit_code)
        fnty = Type.function(self.pyobj, [Type.int(64), Type.int()])
        fn = self._get_function(fnty, name="numba_create_np_timedelta")
        return self.builder.call(fn, [val, unit_code])

    def recreate_record(self, pdata, size, dtypeaddr):
        fnty = Type.function(self.pyobj, [Type.pointer(Type.int(8)),
                                          Type.int(), self.pyobj])
        fn = self._get_function(fnty, name="numba_recreate_record")
        return self.builder.call(fn, [pdata, size, dtypeaddr])

    def string_from_constant_string(self, string):
        cstr = self.context.insert_const_string(self.module, string)
        sz = self.context.get_constant(types.intp, len(string))
        return self.string_from_string_and_size(cstr, sz)<|MERGE_RESOLUTION|>--- conflicted
+++ resolved
@@ -806,12 +806,9 @@
         return gv
 
     def to_native_value(self, obj, typ):
-<<<<<<< HEAD
+        builder = self.builder
         def c_api_error():
-            return cgutils.is_not_null(self.builder, self.err_occurred())
-=======
-        builder = self.builder
->>>>>>> 465a5e8d
+            return cgutils.is_not_null(builder, self.err_occurred())
 
         if isinstance(typ, types.Object) or typ == types.pyobject:
             return NativeValue(obj)
@@ -819,43 +816,34 @@
         elif typ == types.boolean:
             istrue = self.object_istrue(obj)
             zero = Constant.null(istrue.type)
-<<<<<<< HEAD
-            val = self.builder.icmp(lc.ICMP_NE, istrue, zero)
+            val = builder.icmp(lc.ICMP_NE, istrue, zero)
             return NativeValue(val, is_error=c_api_error())
 
         elif isinstance(typ, types.Integer):
             val = self.to_native_int(obj, typ)
             return NativeValue(val, is_error=c_api_error())
-=======
-            return builder.icmp(lc.ICMP_NE, istrue, zero)
 
         elif typ in types.unsigned_domain:
             longobj = self.number_long(obj)
             ullval = self.long_as_ulonglong(longobj)
             self.decref(longobj)
             return builder.trunc(ullval,
-                                      self.context.get_argument_type(typ))
+                                 self.context.get_argument_type(typ))
 
         elif typ in types.signed_domain:
             longobj = self.number_long(obj)
             llval = self.long_as_longlong(longobj)
             self.decref(longobj)
             return builder.trunc(llval,
-                                      self.context.get_argument_type(typ))
->>>>>>> 465a5e8d
+                                 self.context.get_argument_type(typ))
 
         elif typ == types.float32:
             fobj = self.number_float(obj)
             fval = self.float_as_double(fobj)
             self.decref(fobj)
-<<<<<<< HEAD
-            val = self.builder.fptrunc(fval,
-                                       self.context.get_argument_type(typ))
+            val = builder.fptrunc(fval,
+                                  self.context.get_argument_type(typ))
             return NativeValue(val, is_error=c_api_error())
-=======
-            return builder.fptrunc(fval,
-                                        self.context.get_argument_type(typ))
->>>>>>> 465a5e8d
 
         elif typ == types.float64:
             fobj = self.number_float(obj)
@@ -870,14 +858,9 @@
             ok = self.complex_adaptor(obj, pcplx)
             failed = cgutils.is_false(builder, ok)
 
-<<<<<<< HEAD
-            with cgutils.if_unlikely(self.builder, failed):
+            with cgutils.if_unlikely(builder, failed):
                 self.err_set_string("PyExc_TypeError",
                                     "conversion to %s failed" % (typ,))
-=======
-            with cgutils.if_unlikely(builder, failed):
-                builder.ret(self.get_null_object())
->>>>>>> 465a5e8d
 
             if typ == types.complex64:
                 c64cls = self.context.make_complex(typ)
@@ -910,7 +893,7 @@
                 self.builder.ret(ptr)
 
             ltyp = self.context.get_value_type(typ)
-            val = self.builder.bitcast(ptr, ltyp)
+            val = builder.bitcast(ptr, ltyp)
             def cleanup():
                 self.release_buffer(buf)
             return NativeValue(val, cleanup=cleanup)
@@ -919,28 +902,11 @@
             val, failed = self.to_native_array(obj, typ)
             return NativeValue(val, is_error=failed)
 
-<<<<<<< HEAD
         elif isinstance(typ, types.Buffer):
             return self.to_native_buffer(obj, typ)
 
         elif isinstance(typ, types.Optional):
             return self.to_native_optional(obj, typ)
-=======
-        elif isinstance(typ, types.Optional):
-            isnone = builder.icmp(lc.ICMP_EQ, obj, self.borrow_none())
-            noneval = self.context.make_optional_none(builder, typ.type)
-            retptr = cgutils.alloca_once(builder, noneval.type)
-            with cgutils.ifelse(builder, isnone) as (then, orelse):
-                with then:
-                    builder.store(noneval, retptr)
-
-                with orelse:
-                    val = self.to_native_value(obj, typ.type)
-                    just = self.context.make_optional_value(builder,
-                                                            typ.type, val)
-                    builder.store(just, retptr)
-            return builder.load(retptr)
->>>>>>> 465a5e8d
 
         elif isinstance(typ, (types.Tuple, types.UniTuple)):
             return self.to_native_tuple(obj, typ)
@@ -963,7 +929,7 @@
                         intval = self.number_as_ssize_t(intobj)
                         self.decref(intobj)
                         builder.store(builder.inttoptr(intval, ptrty), ret)
-                return builder.load(ret)
+                return NativeValue(builder.load(ret), is_error=c_api_error())
 
         raise NotImplementedError("cannot convert %s to native value" % (typ,))
 
