from __future__ import absolute_import, print_function

import numpy
import itertools
from .. import types
from .templates import (AttributeTemplate, AbstractTemplate,
                                    Registry, signature)

from ..numpy_support import (ufunc_find_matching_loop,
                             numba_types_to_numpy_letter_types,
                             numpy_letter_types_to_numba_types,
                             supported_ufunc_loop)

from ..typeinfer import TypingError

registry = Registry()
builtin_global = registry.register_global
builtin_attr = registry.register_attr

@builtin_attr
class NumpyModuleAttribute(AttributeTemplate):
    # note: many unary ufuncs are added later on, using setattr
    key = types.Module(numpy)


class Numpy_rules_ufunc(AbstractTemplate):
    def generic(self, args, kws):
        ufunc = self.key
        nin = ufunc.nin
        nout = ufunc.nout
        nargs = ufunc.nargs

        # preconditions
        assert nargs == nin + nout

        if nout > 1:
            msg = "ufunc '{0}': not supported in this mode (more than 1 output)"
            raise TypingError(msg=msg.format(ufunc.__name__))

        if len(args) < nin:
            msg = "ufunc '{0}': not enough arguments ({1} found, {2} required)"
            raise TypingError(msg=msg.format(ufunc.__name__, len(args), nin))

        if len(args) > nargs:
            msg = "ufunc '{0}': too many arguments ({1} found, {2} maximum)"
            raise TypingError(msg=msg.format(ufunc.__name__, len(args), nargs))


        arg_ndims = [a.ndim if isinstance(a, types.Array) else 0 for a in args]
        ndims = max(arg_ndims)

        # explicit outputs must be arrays (no explicit scalar return values supported)
        explicit_outputs = args[nin:]

        # all the explicit outputs must match the number max number of dimensions
        if not all((d == ndims for d in arg_ndims[nin:])):
            msg = "ufunc '{0}' called with unsuitable explicit output arrays."
            raise TypingError(msg=msg.format(ufunc.__name__))

        if not all((isinstance(output, types.Array) for output in explicit_outputs)):
            msg = "ufunc '{0}' called with an explicit output that is not an array"
            raise TypingError(msg=msg.format(ufunc.__name__))
        
        # find the kernel to use, based only in the input types (as does NumPy)
        base_types = [x.dtype if isinstance(x, types.Array) else x for x in args]
        letter_arg_types = numba_types_to_numpy_letter_types(base_types[:nin])
        ufunc_loop = ufunc_find_matching_loop(ufunc, letter_arg_types)
        if ufunc_loop is None:
            TypingError("can't resolve ufunc {0} for types {1}".format(ufunc.__name__, args))

        # check if all the types involved in the ufunc loop are supported in this mode
        if not supported_ufunc_loop(ufunc, ufunc_loop):
            msg = "ufunc '{0}' using the loop '{1}' not supported in this mode"
            raise TypingError(msg=msg.format(ufunc.__name__, ufunc_loop))

        # if there is any explicit output type, check that it is valid
        explicit_outputs_np = ''.join(numba_types_to_numpy_letter_types(
            [ty.dtype for ty in explicit_outputs]))

        # Numpy will happily use unsafe conversions (although it will actually warn)
        if not all ((numpy.can_cast(fromty, toty, 'unsafe') for fromty, toty in
                     zip(ufunc_loop[-nout], explicit_outputs_np))):
            msg = "ufunc '{0}' can't cast result to explicit result type"
            raise TypingError(msg=msg.format(ufunc.__name__))

        # a valid loop was found that is compatible. The result of type inference should
        # be based on the explicit output types, and when not available with the type given
        # by the selected NumPy loop
        out = list(explicit_outputs)
        if nout > len(explicit_outputs):
            implicit_output_count = nout - len(explicit_outputs)
            implicit_letter_types = ufunc_loop[-implicit_output_count:]
            implicit_out_types = numpy_letter_types_to_numba_types(implicit_letter_types)
            if ndims:
                implicit_out_types = [types.Array(t, ndims, 'A') for t in implicit_out_types]

            out.extend(implicit_out_types)

        # note: although the previous code should support multiple return values, only one
        #       is supported as of now (signature may not support more than one).
        #       there is an check enforcing only one output
        out.extend(args)
        return signature(*out)


# list of unary ufuncs to register

_math_operations = [ "add", "subtract", "multiply",
                     "logaddexp", "logaddexp2", "true_divide",
                     "floor_divide", "negative", "power", 
                     "remainder", "fmod", "absolute",
                     "rint", "sign", "conj", "exp", "exp2",
                     "log", "log2", "log10", "expm1", "log1p",
                     "sqrt", "square", "reciprocal",
<<<<<<< HEAD
                     "divide", "mod", "abs", "fabs"]
=======
                     "divide", "mod", "abs", "fabs" ]
>>>>>>> 3b53b648

_trigonometric_functions = [ "sin", "cos", "tan", "arcsin",
                             "arccos", "arctan", "arctan2",
                             "hypot", "sinh", "cosh", "tanh",
                             "arcsinh", "arccosh", "arctanh",
                             "deg2rad", "rad2deg", "degrees",
                             "radians" ]

_bit_twiddling_functions = ["bitwise_and", "bitwise_or",
                            "bitwise_xor", "invert", 
                            "left_shift", "right_shift",
                            "bitwise_not" ]

_comparison_functions = [ "greater", "greater_equal", "less",
                          "less_equal", "not_equal", "equal",
                          "logical_and", "logical_or",
                          "logical_xor", "logical_not",
                          "maximum", "minimum", "fmax", "fmin" ]

_floating_functions = [ "isfinite", "isinf", "isnan", "signbit",
                        "copysign", "nextafter", "modf", "ldexp",
                        "frexp", "floor", "ceil", "trunc",
                        "spacing" ]


# This is a set of the ufuncs that are not yet supported by Lowering. In order
# to trigger no-python mode we must not register them until their Lowering is
# implemented.
#
# It also works as a nice TODO list for ufunc support :)
_unsupported = set([ numpy.square, numpy.spacing, numpy.signbit,
                     numpy.right_shift, numpy.remainder, numpy.reciprocal,
                     numpy.not_equal, numpy.minimum, numpy.maximum,
                     numpy.logical_xor, numpy.logical_or, numpy.logical_not,
                     numpy.logical_and, numpy.less,
                     numpy.less_equal, numpy.left_shift, numpy.isnan, numpy.isinf,
                     numpy.isfinite, numpy.invert, numpy.greater,
                     numpy.greater_equal, numpy.fmod, numpy.fmin, numpy.fmax,
                     numpy.equal, numpy.copysign,
                     numpy.conjugate, numpy.bitwise_xor,
                     numpy.bitwise_or, numpy.bitwise_and ])

# a list of ufuncs that are in fact aliases of other ufuncs. They need to insert the
# resolve method, but not register the ufunc itself
_aliases = set(["bitwise_not", "mod", "abs"])

#in python3 numpy.divide is mapped to numpy.true_divide
if numpy.divide == numpy.true_divide:
    _aliases.add("divide")


def _numpy_ufunc(name):
    the_key = eval("numpy."+name) # obtain the appropriate symbol for the key.
    class typing_class(Numpy_rules_ufunc):
        key = the_key

    typing_class.__name__ = "resolve_{0}".format(name)
    # Add the resolve method to NumpyModuleAttribute
    setattr(NumpyModuleAttribute, "resolve_"+name, lambda s, m: types.Function(typing_class))

    if not name in _aliases:
        builtin_global(the_key, types.Function(typing_class))


class Numpy_binary_ufunc(AbstractTemplate):
    def generic(self, args, kws):
        assert not kws
        nargs = len(args)
        if nargs == 3:
            [inp1, inp2, out] = args
            if isinstance(out, types.Array) and \
                    (isinstance(inp1, types.Array) or inp1 in types.number_domain) or \
                    (isinstance(inp2, types.Array) or inp2 in types.number_domain):
                return signature(out, inp1, inp2, out)
        elif nargs == 2:
            [inp1, inp2] = args
            if inp1 in types.number_domain and inp2 in types.number_domain:
                if hasattr(self, "scalar_out_type"):
                    return signature(self.scalar_out_type, inp1, inp2)
                else:
                    return signature(inp1, inp1, inp2)

for func in itertools.chain(_math_operations, _trigonometric_functions,
                            _bit_twiddling_functions, _comparison_functions,
                            _floating_functions):
    if not getattr(numpy, func) in _unsupported:
        _numpy_ufunc(func)


del _math_operations, _trigonometric_functions, _bit_twiddling_functions
del _comparison_functions, _floating_functions, _unsupported
del _aliases, _numpy_ufunc

builtin_global(numpy, types.Module(numpy))<|MERGE_RESOLUTION|>--- conflicted
+++ resolved
@@ -112,11 +112,7 @@
                      "rint", "sign", "conj", "exp", "exp2",
                      "log", "log2", "log10", "expm1", "log1p",
                      "sqrt", "square", "reciprocal",
-<<<<<<< HEAD
-                     "divide", "mod", "abs", "fabs"]
-=======
                      "divide", "mod", "abs", "fabs" ]
->>>>>>> 3b53b648
 
 _trigonometric_functions = [ "sin", "cos", "tan", "arcsin",
                              "arccos", "arctan", "arctan2",
