# -*- coding: utf-8 -*-
"""
This module contains the Pipeline class which provides a pluggable way to
define the transformations and the order in which they run on the AST.
"""
from __future__ import print_function, division, absolute_import

import ast as ast_module
import logging
import pprint
import random
import types
import llvm.core as lc

# import numba.closures
from numba import PY3
from numba import error
from numba import functions
from numba import transforms
from numba import control_flow
from numba import optimize
from numba import closures
from numba import reporting
from numba.codegen import llvmwrapper
from numba import ast_constant_folding as constant_folding
from numba.control_flow import ssa
from numba.codegen import translate
from numba import utils
from numba.missing import FixMissingLocations
from numba.type_inference import infer as type_inference
from numba.asdl import schema
from numba.minivect import minitypes
import numba.visitors
from numba.specialize import comparisons, loops, exceptions, funccalls
from numba import astsix

logger = logging.getLogger(__name__)

#------------------------------------------------------------------------
# Utilities
#------------------------------------------------------------------------

def get_locals(ast, locals_dict):
    # TODO: Remove this
    if locals_dict is None:
        locals_dict = getattr(ast, "locals_dict", {})
    elif hasattr(ast, "locals_dict"):
        assert ast.locals_dict is locals_dict

    ast.locals_dict = locals_dict
    return locals_dict

def module_name(func):
    if func is None:
        name = "NoneFunc"
        func_id = random.randrange(1000000)
    else:
        name = '%s.%s' % (func.__module__, func.__name__)
        func_id = id(func)

    return 'tmp.module.%s.%x' % (name, func_id)

<<<<<<< HEAD
#------------------------------------------------------------------------
# Entry points
#------------------------------------------------------------------------
=======

class Pipeline(object):
    """
    Runs a pipeline of transforms.
    """

    order = [
        'ast3to2'
        'resolve_templates',
        'validate_signature',
        'cfg',
        #'dump_cfg',
        #'const_folding',
        'type_infer',
        'type_set',
        'dump_cfg',
        'closure_type_inference',
        'transform_for',
        'specialize',
        'specialize_comparisons',
        'specialize_ssa',
        'specialize_closures',
        'optimize',
        'preloader',
        'specialize_loops',
        'late_specializer',
        'specialize_funccalls',
        'specialize_exceptions',
        'fix_ast_locations',
        'cleanup_symtab',
        'codegen',
    ]

    mixins = {}
    _current_pipeline_stage = None

    def __init__(self, context, func, ast, func_signature,
                 nopython=False, locals=None, order=None, codegen=False,
                 symtab=None, allow_rebind_args=True, template_signature=None,
                 is_closure=False, **kwargs):
        self.context = context
        self.func = func
        self.ast = ast
        self.func_signature = func_signature
        self.template_signature = template_signature

        # Whether argument variables may be rebound to different types.
        # e.g. def f(a): a = "hello" ;; f(0.0)
        self.allow_rebind_args = allow_rebind_args

        ast.pipeline = self

        assert "name" not in kwargs
        self.mangled_name = kwargs.get('mangled_name')

        self.symtab = symtab
        if symtab is None:
            self.symtab = {}

        # Let the pipeline create a module for the function it is compiling
        # and the user will link that in.
        assert 'llvm_module' not in kwargs
        self.llvm_module = lc.Module.new(module_name(func))

        self.nopython = nopython
        self.locals = get_locals(ast, locals)
        self.is_closure = is_closure

        self.closures = kwargs.pop("closures", {})
        self.kwargs = kwargs

        if order is None:
            self.order = list(Pipeline.order)
            if not codegen:
                self.order.remove('codegen')
        else:
            self.order = order

    def make_specializer(self, cls, ast, **kwds):
        "Create a visitor or transform and add any mixins"
        if self._current_pipeline_stage in self.mixins:
            before, after = self.mixins[self._current_pipeline_stage]
            classes = tuple(before + [cls] + after)
            name = '__'.join(cls.__name__ for cls in classes)
            cls = type(name, classes, {})

        kwds.setdefault("mangled_name", self.mangled_name)

        assert 'llvm_module' not in kwds
        return cls(self.context, self.func, ast,
                   func_signature=self.func_signature, nopython=self.nopython,
                   symtab=self.symtab,
                   llvm_module=self.llvm_module,
                   locals=self.locals,
                   allow_rebind_args=self.allow_rebind_args,
                   closures=self.closures,
                   is_closure=self.is_closure,
                   **kwds)

    def insert_specializer(self, name, after=None, before=None):
        "Insert a new transform or visitor into the pipeline"
        if after:
            index = self.order.index(after) + 1
        else:
            index = self.order.index(before)

        self.order.insert(index, name)

    def try_insert_specializer(self, name, after=None, before=None):
        if after and after in self.order:
            self.insert_specializer(name, after=after)
        if before and before in self.order:
            self.insert_specializer(name, before=before)

    @classmethod
    def add_mixin(cls, pipeline_stage, transform, before=False):
        before_mixins, after_mixins = cls.mixins.get(pipeline_stage, ([], []))
        if before:
            before_mixins.append(transform)
        else:
            after_mixins.append(transform)

        cls.mixins[pipeline_stage] = before_mixins, after_mixins

    def run_pipeline(self):
        # Uses a special logger for logging profiling information.
        logger = logging.getLogger("numba.pipeline.profiler")
        ast = self.ast
        talpha = _timer() # for profiling complete pipeline
        for method_name in self.order:
            ts = _timer() # for profiling individual stage
            if __debug__ and logger.getEffectiveLevel() < logging.DEBUG:
                stage_tuple = (method_name, utils.ast2tree(ast))
                logger.debug(pprint.pformat(stage_tuple))

            self._current_pipeline_stage = method_name
            ast = getattr(self, method_name)(ast)

            if __debug__ and logger.getEffectiveLevel() < logging.DEBUG:
                te = _timer() #  for profiling individual stage
                logger.debug("%X pipeline stage %30s:\t%.3fms",
                            id(self), method_name, (te - ts) * 1000)

        tomega = _timer() # for profiling complete pipeline
        logger.debug("%X pipeline entire:\t\t\t\t\t%.3fms",
                    id(self), (tomega - talpha) * 1000)

        return self.func_signature, self.symtab, ast

    #
    ### Pipeline stages
    #

    def ast3to2(self, ast):
        if not PY3:
            return ast
        return astsix.AST3to2().visit(ast)

    def resolve_templates(self, ast):
        # TODO: Unify with decorators module
        if self.template_signature is not None:
            from numba import typesystem

            argnames = [name.id for name in ast.args.args]

            argtypes = list(self.func_signature.args)

            typesystem.resolve_templates(self.locals, self.template_signature,
                                         argnames, argtypes)
            self.func_signature = minitypes.FunctionType(
                    return_type=self.func_signature.return_type,
                    args=tuple(argtypes))

        return ast

    def validate_signature(self, tree):
        arg_types = self.func_signature.args
        if (isinstance(tree, ast_module.FunctionDef) and
                len(arg_types) != len(tree.args.args)):
            raise error.NumbaError(
                "Incorrect number of types specified in @jit()")

        return tree

    def cfg(self, ast):
        transform = self.make_specializer(
                control_flow.ControlFlowAnalysis, ast, **self.kwargs)
        ast = transform.visit(ast)
        self.symtab = transform.symtab
        ast.flow = transform.flow
        self.ast.cfg_transform = transform
        return ast

    def dump_cfg(self, ast):
        if self.ast.cfg_transform.graphviz:
            self.ast.cfg_transform.render_gv(ast)
        return ast

    def const_folding(self, ast):
        const_marker = self.make_specializer(constant_folding.ConstantMarker,
                                             ast)
        const_marker.visit(ast)
        constvars = const_marker.get_constants()
        const_folder = self.make_specializer(constant_folding.ConstantFolder,
                                             ast, constvars=constvars)
        return const_folder.visit(ast)

    def type_infer(self, ast):
        type_inferer = self.make_specializer(
                type_inference.TypeInferer, ast, **self.kwargs)
        type_inferer.infer_types()

        self.func_signature = type_inferer.func_signature
        logger.debug("signature for %s: %s", self.mangled_name,
                     self.func_signature)
        self.symtab = type_inferer.symtab
        return ast

    def type_set(self, ast):
        visitor = self.make_specializer(type_inference.TypeSettingVisitor, ast)
        visitor.visit(ast)
        return ast

    def closure_type_inference(self, ast):
        type_inferer = self.make_specializer(
                            closures.ClosureTypeInferer, ast,
                            warn=self.kwargs.get("warn", True))
        return type_inferer.visit(ast)

    def transform_for(self, ast):
        transform = self.make_specializer(loops.TransformForIterable, ast)
        return transform.visit(ast)

    def specialize(self, ast):
        return ast

    def specialize_comparisons(self, ast):
        transform = self.make_specializer(comparisons.SpecializeComparisons, ast)
        return transform.visit(ast)

    def specialize_ssa(self, ast):
        ssa.specialize_ssa(ast)
        return ast

    def specialize_closures(self, ast):
        transform = self.make_specializer(closures.ClosureSpecializer, ast)
        return transform.visit(ast)

    def specialize_loops(self, ast):
        transform = self.make_specializer(loops.SpecializeObjectIteration, ast)
        return transform.visit(ast)

    def specialize_funccalls(self, ast):
        transform = self.make_specializer(funccalls.FunctionCallSpecializer, ast)
        return transform.visit(ast)

    def specialize_exceptions(self, ast):
        transform = self.make_specializer(exceptions.ExceptionSpecializer, ast)
        return transform.visit(ast)

    def optimize(self, ast):
        return ast

    def preloader(self, ast):
        return self.make_specializer(optimize.Preloader, ast).visit(ast)

    def late_specializer(self, ast):
        specializer = self.make_specializer(transforms.LateSpecializer, ast)
        return specializer.visit(ast)

    def fix_ast_locations(self, ast):
        fixer = self.make_specializer(FixMissingLocations, ast)
        fixer.visit(ast)
        return ast

    def cleanup_symtab(self, ast):
        "Pop original variables from the symtab"
        for var in ast.symtab.values():
            if not var.parent_var and var.renameable:
                ast.symtab.pop(var.name, None)

        return ast

    def codegen(self, ast):
        self.translator = self.make_specializer(translate.LLVMCodeGenerator,
                                                ast, **self.kwargs)
        self.translator.translate()
        return ast


class FixMissingLocations(numba.visitors.NumbaVisitor):

    def __init__(self, context, func, ast, *args, **kwargs):
        super(FixMissingLocations, self).__init__(context, func, ast,
                                                  *args, **kwargs)
        self.lineno = getattr(ast, 'lineno', 1)
        self.col_offset = getattr(ast, 'col_offset', 0)

    def visit(self, node):
        if not hasattr(node, 'lineno'):
            node.lineno = self.lineno
            node.col_offset = self.col_offset

        super(FixMissingLocations, self).visit(node)

def run_pipeline(context, func, ast, func_signature,
                 pipeline=None, **kwargs):
    """
    Run a bunch of AST transformers and visitors on the AST.
    """
    # print __import__('ast').dump(ast)
    pipeline = pipeline or context.numba_pipeline(context, func, ast,
                                                  func_signature, **kwargs)
    return pipeline, pipeline.run_pipeline()
>>>>>>> 64a89a0f

def run_pipeline2(env, func, func_ast, func_signature,
                  pipeline=None, **kwargs):
    assert pipeline is None
    assert kwargs.get('order', None) is None
    logger.debug(pprint.pformat(kwargs))
    with env.TranslationContext(env, func, func_ast, func_signature,
                                **kwargs) as func_env:
        pipeline = env.get_pipeline(kwargs.get('pipeline_name', None))
        post_ast = pipeline(func_ast, env)
        func_signature = func_env.func_signature
        symtab = func_env.symtab

    return func_env, (func_signature, symtab, post_ast)

def run_env(env, func_env, **kwargs):
    env.translation.push_env(func_env)
    pipeline = env.get_pipeline(kwargs.get('pipeline_name', None))
    try:
        pipeline(func_env.ast, env)
    finally:
        env.translation.pop()

def _infer_types2(env, func, restype=None, argtypes=None, **kwargs):
    ast = functions._get_ast(func)
    func_signature = minitypes.FunctionType(return_type=restype,
                                            args=argtypes)
    return run_pipeline2(env, func, ast, func_signature, **kwargs)

def infer_types2(env, func, restype=None, argtypes=None, **kwargs):
    """
    Like run_pipeline, but takes restype and argtypes instead of a FunctionType
    """
    pipeline, (sig, symtab, ast) = _infer_types2(
        env, func, restype, argtypes, pipeline_name='type_infer', **kwargs)
    return sig, symtab, ast


def compile2(env, func, restype=None, argtypes=None, ctypes=False,
             compile_only=False, **kwds):
    """
    Compile a numba annotated function.

        - decompile function into a Python ast
        - run type inference using the given input types
        - compile the function to LLVM
    """
    # Let the pipeline create a module for the function it is compiling
    # and the user will link that in.
    assert 'llvm_module' not in kwds
    kwds['llvm_module'] = lc.Module.new(module_name(func))
    logger.debug(kwds)
    func_ast = functions._get_ast(func)
    func_signature = minitypes.FunctionType(return_type=restype,
                                            args=argtypes)
    #pipeline, (func_signature, symtab, ast) = _infer_types2(
    #            env, func, restype, argtypes, codegen=True, **kwds)
    with env.TranslationContext(env, func, func_ast, func_signature,
                                need_lfunc_wrapper=not compile_only,
                                **kwds) as func_env:
        pipeline = env.get_pipeline(kwds.get('pipeline_name', None))
        func_ast.pipeline = pipeline
        post_ast = pipeline(func_ast, env)
        func_signature = func_env.func_signature
        symtab = func_env.symtab
        t = func_env.translator
    return func_env


#------------------------------------------------------------------------
# Pipeline refactored code
#------------------------------------------------------------------------

class PipelineStage(object):

    is_composed = False

    def check_preconditions(self, ast, env):
        return True

    def check_postconditions(self, ast, env):
        return True

    def transform(self, ast, env):
        raise NotImplementedError('%r does not implement transform!' %
                                  type(self))

    def make_specializer(self, cls, ast, env, **kws):
        crnt = env.translation.crnt
        kws = kws.copy()
        kws.update(func_signature=crnt.func_signature,
                   nopython=env.translation.nopython,
                   symtab=crnt.symtab,
                   func_name=crnt.func_name,
                   llvm_module=crnt.llvm_module,
                   func_globals=crnt.function_globals,
                   locals=crnt.locals,
                   allow_rebind_args=env.translation.allow_rebind_args,
                   warn=env.translation.crnt.warn,
                   is_closure=crnt.is_closure,
                   closures=crnt.closures,
                   closure_scope=crnt.closure_scope,
                   env=env)
        return cls(env.context, crnt.func, ast, **kws)

    def __call__(self, ast, env):
        if env.stage_checks: self.check_preconditions(ast, env)

        if self.is_composed:
            ast = self.transform(ast, env)
        else:
            try:
                ast = self.transform(ast, env)
            except error.NumbaError as e:
                func_env = env.translation.crnt
                error_env = func_env.error_env
                if func_env.is_closure:
                    flags, parent_func_env = env.translation.stack[-2]
                    error_env.merge_in(parent_func_env.error_env)
                else:
                    reporting.report(error_env,
                                     error_env.enable_post_mortem,
                                     exc=e)
                raise

        env.translation.crnt.ast = ast
        if env.stage_checks: self.check_postconditions(ast, env)
        return ast

class SimplePipelineStage(PipelineStage):

    transformer = None

    def transform(self, ast, env):
        transform = self.make_specializer(self.transformer, ast, env)
        return transform.visit(ast)


class AST3to2(PipelineStage):

    def transform(self, ast, env):
        if not PY3:
            return ast
        return astsix.AST3to2().visit(ast)


def ast3to2(ast, env):
    if not PY3:
        return ast
    return astsix.AST3to2().visit(ast)


def resolve_templates(ast, env):
    # TODO: Unify with decorators module
    crnt = env.translation.crnt
    if crnt.template_signature is not None:
        from numba import typesystem

        argnames = [name.id for name in ast.args.args]
        argtypes = list(crnt.func_signature.args)

        typesystem.resolve_templates(crnt.locals, crnt.template_signature,
                                     argnames, argtypes)
        crnt.func_signature = minitypes.FunctionType(
            return_type=crnt.func_signature.return_type,
            args=tuple(argtypes))

    return ast


def validate_signature(tree, env):
    arg_types = env.translation.crnt.func_signature.args
    if (isinstance(tree, ast_module.FunctionDef) and
        len(arg_types) != len(tree.args.args)):
        raise error.NumbaError(
            "Incorrect number of types specified in @jit()")

    return tree

def update_signature(tree, env):
    func_env = env.translation.crnt
    func_signature = func_env.func_signature

    restype = func_signature.return_type
    if restype and (restype.is_struct or restype.is_complex):
        # Change signatures returning complex numbers or structs to
        # signatures taking a pointer argument to a complex number
        # or struct
        func_signature = func_signature.return_type(*func_signature.args)
        func_signature.struct_by_reference = True
        func_env.func_signature = func_signature

    return tree


def get_lfunc(env, func_env):
    lfunc = func_env.llvm_module.add_function(
        func_env.func_signature.to_llvm(env.context),
        func_env.mangled_name)
    return lfunc


def create_lfunc(tree, env):
    """
    Update the FunctionEnvironment with an LLVM function if the signature
    is known (try this before type inference to support recursion).
    """
    func_env = env.translation.crnt

    if (not func_env.lfunc and func_env.func_signature and
            func_env.func_signature.return_type):
        assert func_env.llvm_module is not None
        lfunc = get_lfunc(env, func_env)

        func_env.lfunc = lfunc
        if func_env.func:
            env.specializations.register_specialization(func_env)

    return tree

def create_lfunc1(tree, env):
    func_env = env.translation.crnt
    if not func_env.is_closure:
        create_lfunc(tree, env)

    return tree

def create_lfunc2(tree, env):
    func_env = env.translation.crnt
    assert func_env.func_signature and func_env.func_signature.return_type
    return create_lfunc1(tree, env)

def create_lfunc3(tree, env):
    func_env = env.translation.crnt
    create_lfunc(tree, env)
    return tree

class ControlFlowAnalysis(PipelineStage):
    _pre_condition_schema = None

    @property
    def pre_condition_schema(self):
        if self._pre_condition_schema is None:
            self._pre_condition_schema = schema.load('Python.asdl')
        return self._pre_condition_schema

    def check_preconditions(self, ast, env):
        self.pre_condition_schema.verify(ast)  # raises exception on error
        return True

    def transform(self, ast, env):
        transform = self.make_specializer(control_flow.ControlFlowAnalysis,
                                          ast, env)
        ast = transform.visit(ast)
        env.translation.crnt.symtab = transform.symtab
        ast.flow = transform.flow
        env.translation.crnt.ast.cfg_transform = transform
        return ast


def dump_cfg(ast, env):
    if env.translation.crnt.cfg_transform.graphviz:
        env.translation.crnt.cfg_transform.render_gv(ast)
    return ast


class ConstFolding(PipelineStage):
    def check_preconditions(self, ast, env):
        assert not hasattr(env.crnt, 'constvars')
        return super(ConstFolding, self).check_preconditions(ast, env)

    def check_postconditions(self, ast, env):
        assert hasattr(env.crnt, 'constvars')
        return super(ConstFolding, self).check_postconditions(ast, env)

    def transform(self, ast, env):
        const_marker = self.make_specializer(constant_folding.ConstantMarker,
                                             ast, env)
        const_marker.visit(ast)
        constvars = const_marker.get_constants()
        # FIXME: Make constvars a property of the FunctionEnvironment,
        # or nix this transformation pass.
        env.translation.crnt.constvars = constvars
        const_folder = self.make_specializer(constant_folding.ConstantFolder,
                                             ast, env, constvars=constvars)
        return const_folder.visit(ast)


class TypeInfer(PipelineStage):
    def check_preconditions(self, ast, env):
        assert env.translation.crnt.symtab is not None
        return super(TypeInfer, self).check_preconditions(ast, env)

    def transform(self, ast, env):
        crnt = env.translation.crnt
        type_inferer = self.make_specializer(type_inference.TypeInferer,
                                             ast, env, **crnt.kwargs)
        type_inferer.infer_types()
        crnt.func_signature = type_inferer.func_signature
        logger.debug("signature for %s: %s", crnt.func_name,
                     crnt.func_signature)
        crnt.symtab = type_inferer.symtab
        return ast


class TypeSet(PipelineStage):
    def transform(self, ast, env):
        visitor = self.make_specializer(type_inference.TypeSettingVisitor, ast,
                                        env)
        visitor.visit(ast)
        return ast


class ClosureTypeInference(PipelineStage):
    def transform(self, ast, env):
        type_inferer = self.make_specializer(
                            numba.closures.ClosureTypeInferer, ast, env)
        return type_inferer.visit(ast)


class TransformFor(PipelineStage):
    def transform(self, ast, env):
        transform = self.make_specializer(loops.TransformForIterable, ast,
                                          env)
        return transform.visit(ast)

#----------------------------------------------------------------------------
# Specializing/Lowering Transforms
#----------------------------------------------------------------------------

class Specialize(PipelineStage):
    def transform(self, ast, env):
        return ast

class RewriteArrayExpressions(PipelineStage):
    def transform(self, ast, env):
        from numba import array_expressions

        transformer = self.make_specializer(
            array_expressions.ArrayExpressionRewriteNative, ast, env)
        return transformer.visit(ast)

class SpecializeComparisons(PipelineStage):
    def transform(self, ast, env):
        transform = self.make_specializer(comparisons.SpecializeComparisons,
                                          ast, env)
        return transform.visit(ast)


class SpecializeSSA(PipelineStage):
    def transform(self, ast, env):
        ssa.specialize_ssa(ast)
        return ast

class SpecializeClosures(SimplePipelineStage):

    transformer = closures.ClosureSpecializer


class Optimize(PipelineStage):
    def transform(self, ast, env):
        return ast


class Preloader(PipelineStage):
    def transform(self, ast, env):
        transform = self.make_specializer(optimize.Preloader, ast, env)
        return transform.visit(ast)


class SpecializeLoops(PipelineStage):
    def transform(self, ast, env):
        transform = self.make_specializer(loops.SpecializeObjectIteration, ast,
                                          env)
        return transform.visit(ast)


class LateSpecializer(PipelineStage):
    def transform(self, ast, env):
        specializer = self.make_specializer(transforms.LateSpecializer, ast,
                                            env)
        return specializer.visit(ast)


class SpecializeFunccalls(PipelineStage):
    def transform(self, ast, env):
        transform = self.make_specializer(funccalls.FunctionCallSpecializer,
                                          ast, env)
        return transform.visit(ast)


class SpecializeExceptions(PipelineStage):
    def transform(self, ast, env):
        transform = self.make_specializer(exceptions.ExceptionSpecializer, ast,
                                          env)
        return transform.visit(ast)


def cleanup_symtab(ast, env):
    "Pop original variables from the symtab"
    for var in env.translation.crnt.symtab.values():
        if not var.parent_var and var.renameable:
            env.translation.crnt.symtab.pop(var.name, None)
    return ast


class FixASTLocations(PipelineStage):
    def transform(self, ast, env):
        fixer = self.make_specializer(FixMissingLocations, ast, env)
        fixer.visit(ast)
        return ast


class CodeGen(PipelineStage):
    def transform(self, ast, env):
        func_env = env.translation.crnt
        func_env.translator = self.make_specializer(
            translate.LLVMCodeGenerator, ast, env,
            **func_env.kwargs)
        func_env.translator.translate()
        func_env.lfunc = func_env.translator.lfunc
        return ast

class LinkingStage(PipelineStage):
    """
    Link the resulting LLVM function into the global fat module.
    """

    def transform(self, ast, env):
        func_env = env.translation.crnt

        # Link libraries into module
        env.context.intrinsic_library.link(func_env.lfunc.module)
        # env.context.cbuilder_library.link(func_env.lfunc.module)
        env.constants_manager.link(func_env.lfunc.module)

        if func_env.link:
            # Link function into fat LLVM module
            func_env.lfunc = env.llvm_context.link(func_env.lfunc)
            func_env.translator.lfunc = func_env.lfunc

        return ast

class WrapperStage(PipelineStage):
    """
    Build a wrapper LLVM function around the compiled numba function to call
    it from Python.
    """

    def transform(self, ast, env):
        func_env = env.translation.crnt
        if func_env.is_closure:
            wrap = func_env.need_closure_wrapper
        else:
            wrap = func_env.wrap

        if wrap:
            numbawrapper, lfuncwrapper, _ = (
                llvmwrapper.build_wrapper_function(env))
            func_env.numba_wrapper_func = numbawrapper
            func_env.llvm_wrapper_func = lfuncwrapper

        return ast

class ErrorReporting(PipelineStage):
    "Sort and issue warnings and errors"
    def transform(self, ast, env):
        func_env = env.translation.crnt
        error_env = func_env.error_env
        post_mortem = error_env.enable_post_mortem
        reporting.report(error_env,
                         post_mortem=post_mortem)
        return ast

class ComposedPipelineStage(PipelineStage):

    is_composed = True

    def __init__(self, stages=None):
        if stages is None:
            stages = []
        self.stages = [self.check_stage(stage)[1] for stage in stages]

    @staticmethod
    def check_stage(stage):
        def _check_stage_object(stage_obj):
            if (isinstance(stage_obj, (type, types.ClassType)) and
                    issubclass(stage_obj, PipelineStage)):
                stage_obj = stage_obj()
            return stage_obj

        if isinstance(stage, str):
            name = stage
            def _stage(ast, env):
                stage_obj = getattr(env.pipeline_stages, name)
                return _check_stage_object(stage_obj)(ast, env)
            _stage.__name__ = name
            stage = _stage
        else:
            name = stage.__name__
            stage = _check_stage_object(stage)

        return name, stage

    def transform(self, ast, env):
        logger.debug('Running composed stages: %s', self.stages)
        for stage in self.stages:
            if env.debug:
                stage_tuple = (stage, utils.ast2tree(ast))
                logger.debug(pprint.pformat(stage_tuple))
            ast = stage(ast, env)
        return ast

    @classmethod
    def compose(cls, stage0, stage1):
        if isinstance(stage0, ComposedPipelineStage):
            stage0s = stage0.stages
        else:
            stage0s = [check_stage(stage0)[1]]
        if isinstance(stage1, ComposedPipelineStage):
            stage1s = stage1.stages
        else:
            stage1s = [check_stage(stage1)[1]]
        return cls(stage0s + stage1s)<|MERGE_RESOLUTION|>--- conflicted
+++ resolved
@@ -60,327 +60,6 @@
 
     return 'tmp.module.%s.%x' % (name, func_id)
 
-<<<<<<< HEAD
-#------------------------------------------------------------------------
-# Entry points
-#------------------------------------------------------------------------
-=======
-
-class Pipeline(object):
-    """
-    Runs a pipeline of transforms.
-    """
-
-    order = [
-        'ast3to2'
-        'resolve_templates',
-        'validate_signature',
-        'cfg',
-        #'dump_cfg',
-        #'const_folding',
-        'type_infer',
-        'type_set',
-        'dump_cfg',
-        'closure_type_inference',
-        'transform_for',
-        'specialize',
-        'specialize_comparisons',
-        'specialize_ssa',
-        'specialize_closures',
-        'optimize',
-        'preloader',
-        'specialize_loops',
-        'late_specializer',
-        'specialize_funccalls',
-        'specialize_exceptions',
-        'fix_ast_locations',
-        'cleanup_symtab',
-        'codegen',
-    ]
-
-    mixins = {}
-    _current_pipeline_stage = None
-
-    def __init__(self, context, func, ast, func_signature,
-                 nopython=False, locals=None, order=None, codegen=False,
-                 symtab=None, allow_rebind_args=True, template_signature=None,
-                 is_closure=False, **kwargs):
-        self.context = context
-        self.func = func
-        self.ast = ast
-        self.func_signature = func_signature
-        self.template_signature = template_signature
-
-        # Whether argument variables may be rebound to different types.
-        # e.g. def f(a): a = "hello" ;; f(0.0)
-        self.allow_rebind_args = allow_rebind_args
-
-        ast.pipeline = self
-
-        assert "name" not in kwargs
-        self.mangled_name = kwargs.get('mangled_name')
-
-        self.symtab = symtab
-        if symtab is None:
-            self.symtab = {}
-
-        # Let the pipeline create a module for the function it is compiling
-        # and the user will link that in.
-        assert 'llvm_module' not in kwargs
-        self.llvm_module = lc.Module.new(module_name(func))
-
-        self.nopython = nopython
-        self.locals = get_locals(ast, locals)
-        self.is_closure = is_closure
-
-        self.closures = kwargs.pop("closures", {})
-        self.kwargs = kwargs
-
-        if order is None:
-            self.order = list(Pipeline.order)
-            if not codegen:
-                self.order.remove('codegen')
-        else:
-            self.order = order
-
-    def make_specializer(self, cls, ast, **kwds):
-        "Create a visitor or transform and add any mixins"
-        if self._current_pipeline_stage in self.mixins:
-            before, after = self.mixins[self._current_pipeline_stage]
-            classes = tuple(before + [cls] + after)
-            name = '__'.join(cls.__name__ for cls in classes)
-            cls = type(name, classes, {})
-
-        kwds.setdefault("mangled_name", self.mangled_name)
-
-        assert 'llvm_module' not in kwds
-        return cls(self.context, self.func, ast,
-                   func_signature=self.func_signature, nopython=self.nopython,
-                   symtab=self.symtab,
-                   llvm_module=self.llvm_module,
-                   locals=self.locals,
-                   allow_rebind_args=self.allow_rebind_args,
-                   closures=self.closures,
-                   is_closure=self.is_closure,
-                   **kwds)
-
-    def insert_specializer(self, name, after=None, before=None):
-        "Insert a new transform or visitor into the pipeline"
-        if after:
-            index = self.order.index(after) + 1
-        else:
-            index = self.order.index(before)
-
-        self.order.insert(index, name)
-
-    def try_insert_specializer(self, name, after=None, before=None):
-        if after and after in self.order:
-            self.insert_specializer(name, after=after)
-        if before and before in self.order:
-            self.insert_specializer(name, before=before)
-
-    @classmethod
-    def add_mixin(cls, pipeline_stage, transform, before=False):
-        before_mixins, after_mixins = cls.mixins.get(pipeline_stage, ([], []))
-        if before:
-            before_mixins.append(transform)
-        else:
-            after_mixins.append(transform)
-
-        cls.mixins[pipeline_stage] = before_mixins, after_mixins
-
-    def run_pipeline(self):
-        # Uses a special logger for logging profiling information.
-        logger = logging.getLogger("numba.pipeline.profiler")
-        ast = self.ast
-        talpha = _timer() # for profiling complete pipeline
-        for method_name in self.order:
-            ts = _timer() # for profiling individual stage
-            if __debug__ and logger.getEffectiveLevel() < logging.DEBUG:
-                stage_tuple = (method_name, utils.ast2tree(ast))
-                logger.debug(pprint.pformat(stage_tuple))
-
-            self._current_pipeline_stage = method_name
-            ast = getattr(self, method_name)(ast)
-
-            if __debug__ and logger.getEffectiveLevel() < logging.DEBUG:
-                te = _timer() #  for profiling individual stage
-                logger.debug("%X pipeline stage %30s:\t%.3fms",
-                            id(self), method_name, (te - ts) * 1000)
-
-        tomega = _timer() # for profiling complete pipeline
-        logger.debug("%X pipeline entire:\t\t\t\t\t%.3fms",
-                    id(self), (tomega - talpha) * 1000)
-
-        return self.func_signature, self.symtab, ast
-
-    #
-    ### Pipeline stages
-    #
-
-    def ast3to2(self, ast):
-        if not PY3:
-            return ast
-        return astsix.AST3to2().visit(ast)
-
-    def resolve_templates(self, ast):
-        # TODO: Unify with decorators module
-        if self.template_signature is not None:
-            from numba import typesystem
-
-            argnames = [name.id for name in ast.args.args]
-
-            argtypes = list(self.func_signature.args)
-
-            typesystem.resolve_templates(self.locals, self.template_signature,
-                                         argnames, argtypes)
-            self.func_signature = minitypes.FunctionType(
-                    return_type=self.func_signature.return_type,
-                    args=tuple(argtypes))
-
-        return ast
-
-    def validate_signature(self, tree):
-        arg_types = self.func_signature.args
-        if (isinstance(tree, ast_module.FunctionDef) and
-                len(arg_types) != len(tree.args.args)):
-            raise error.NumbaError(
-                "Incorrect number of types specified in @jit()")
-
-        return tree
-
-    def cfg(self, ast):
-        transform = self.make_specializer(
-                control_flow.ControlFlowAnalysis, ast, **self.kwargs)
-        ast = transform.visit(ast)
-        self.symtab = transform.symtab
-        ast.flow = transform.flow
-        self.ast.cfg_transform = transform
-        return ast
-
-    def dump_cfg(self, ast):
-        if self.ast.cfg_transform.graphviz:
-            self.ast.cfg_transform.render_gv(ast)
-        return ast
-
-    def const_folding(self, ast):
-        const_marker = self.make_specializer(constant_folding.ConstantMarker,
-                                             ast)
-        const_marker.visit(ast)
-        constvars = const_marker.get_constants()
-        const_folder = self.make_specializer(constant_folding.ConstantFolder,
-                                             ast, constvars=constvars)
-        return const_folder.visit(ast)
-
-    def type_infer(self, ast):
-        type_inferer = self.make_specializer(
-                type_inference.TypeInferer, ast, **self.kwargs)
-        type_inferer.infer_types()
-
-        self.func_signature = type_inferer.func_signature
-        logger.debug("signature for %s: %s", self.mangled_name,
-                     self.func_signature)
-        self.symtab = type_inferer.symtab
-        return ast
-
-    def type_set(self, ast):
-        visitor = self.make_specializer(type_inference.TypeSettingVisitor, ast)
-        visitor.visit(ast)
-        return ast
-
-    def closure_type_inference(self, ast):
-        type_inferer = self.make_specializer(
-                            closures.ClosureTypeInferer, ast,
-                            warn=self.kwargs.get("warn", True))
-        return type_inferer.visit(ast)
-
-    def transform_for(self, ast):
-        transform = self.make_specializer(loops.TransformForIterable, ast)
-        return transform.visit(ast)
-
-    def specialize(self, ast):
-        return ast
-
-    def specialize_comparisons(self, ast):
-        transform = self.make_specializer(comparisons.SpecializeComparisons, ast)
-        return transform.visit(ast)
-
-    def specialize_ssa(self, ast):
-        ssa.specialize_ssa(ast)
-        return ast
-
-    def specialize_closures(self, ast):
-        transform = self.make_specializer(closures.ClosureSpecializer, ast)
-        return transform.visit(ast)
-
-    def specialize_loops(self, ast):
-        transform = self.make_specializer(loops.SpecializeObjectIteration, ast)
-        return transform.visit(ast)
-
-    def specialize_funccalls(self, ast):
-        transform = self.make_specializer(funccalls.FunctionCallSpecializer, ast)
-        return transform.visit(ast)
-
-    def specialize_exceptions(self, ast):
-        transform = self.make_specializer(exceptions.ExceptionSpecializer, ast)
-        return transform.visit(ast)
-
-    def optimize(self, ast):
-        return ast
-
-    def preloader(self, ast):
-        return self.make_specializer(optimize.Preloader, ast).visit(ast)
-
-    def late_specializer(self, ast):
-        specializer = self.make_specializer(transforms.LateSpecializer, ast)
-        return specializer.visit(ast)
-
-    def fix_ast_locations(self, ast):
-        fixer = self.make_specializer(FixMissingLocations, ast)
-        fixer.visit(ast)
-        return ast
-
-    def cleanup_symtab(self, ast):
-        "Pop original variables from the symtab"
-        for var in ast.symtab.values():
-            if not var.parent_var and var.renameable:
-                ast.symtab.pop(var.name, None)
-
-        return ast
-
-    def codegen(self, ast):
-        self.translator = self.make_specializer(translate.LLVMCodeGenerator,
-                                                ast, **self.kwargs)
-        self.translator.translate()
-        return ast
-
-
-class FixMissingLocations(numba.visitors.NumbaVisitor):
-
-    def __init__(self, context, func, ast, *args, **kwargs):
-        super(FixMissingLocations, self).__init__(context, func, ast,
-                                                  *args, **kwargs)
-        self.lineno = getattr(ast, 'lineno', 1)
-        self.col_offset = getattr(ast, 'col_offset', 0)
-
-    def visit(self, node):
-        if not hasattr(node, 'lineno'):
-            node.lineno = self.lineno
-            node.col_offset = self.col_offset
-
-        super(FixMissingLocations, self).visit(node)
-
-def run_pipeline(context, func, ast, func_signature,
-                 pipeline=None, **kwargs):
-    """
-    Run a bunch of AST transformers and visitors on the AST.
-    """
-    # print __import__('ast').dump(ast)
-    pipeline = pipeline or context.numba_pipeline(context, func, ast,
-                                                  func_signature, **kwargs)
-    return pipeline, pipeline.run_pipeline()
->>>>>>> 64a89a0f
-
 def run_pipeline2(env, func, func_ast, func_signature,
                   pipeline=None, **kwargs):
     assert pipeline is None
