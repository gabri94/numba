# -*- coding: utf-8 -*-
"""
This module contains the Pipeline class which provides a pluggable way to
define the transformations and the order in which they run on the AST.
"""
from __future__ import print_function, division, absolute_import

import os
import sys
import ast as ast_module
import logging
import pprint
import random
import types
import llvm.core as lc

# import numba.closures
from numba import PY3
from numba import error
from numba import functions
from numba import transforms
from numba import control_flow
from numba import closures
from numba import reporting
from numba import normalize
from numba import validate
<<<<<<< HEAD
from numba.array_validation import ArrayValidator
from numba.viz import cfgviz
=======
>>>>>>> aab98fc1
from numba import typesystem
from numba.codegen import llvmwrapper
from numba import ast_constant_folding as constant_folding
from numba.control_flow import ssa
from numba.codegen import translate
from numba import utils
from numba.missing import FixMissingLocations
from numba.type_inference import infer as type_inference
from numba.asdl import schema
from numba.prettyprint import (dump_ast, dump_cfg, dump_annotations,
                               dump_llvm, dump_optimized)
import numba.visitors

from numba.specialize import comparisons
from numba.specialize import loops
from numba.specialize import exceptions
from numba.specialize import funccalls
from numba.specialize import exttypes

from numba import astsix

logger = logging.getLogger(__name__)

#------------------------------------------------------------------------
# Utilities
#------------------------------------------------------------------------

def get_locals(ast, locals_dict):
    # TODO: Remove this
    if locals_dict is None:
        locals_dict = getattr(ast, "locals_dict", {})
    elif hasattr(ast, "locals_dict"):
        assert ast.locals_dict is locals_dict

    ast.locals_dict = locals_dict
    return locals_dict

def module_name(func):
    if func is None:
        name = "NoneFunc"
        func_id = random.randrange(1000000)
    else:
        name = '%s.%s' % (func.__module__, func.__name__)
        func_id = id(func)

    return 'tmp.module.%s.%x' % (name, func_id)

#------------------------------------------------------------------------
# Entry points
#------------------------------------------------------------------------

def run_pipeline2(env, func, func_ast, func_signature,
                  pipeline=None, **kwargs):
    assert pipeline is None
    assert kwargs.get('order', None) is None
    logger.debug(pprint.pformat(kwargs))
    kwargs['llvm_module'] = lc.Module.new(module_name(func))
    with env.TranslationContext(env, func, func_ast, func_signature,
                                **kwargs) as func_env:
        pipeline = env.get_pipeline(kwargs.get('pipeline_name', None))
        post_ast = pipeline(func_ast, env)
        func_signature = func_env.func_signature
        symtab = func_env.symtab

    return func_env, (func_signature, symtab, post_ast)

def run_env(env, func_env, **kwargs):
    env.translation.push_env(func_env)
    pipeline = env.get_pipeline(kwargs.get('pipeline_name', None))
    try:
        pipeline(func_env.ast, env)
    finally:
        env.translation.pop()

def _infer_types2(env, func, restype=None, argtypes=None, **kwargs):
    ast = functions._get_ast(func)
    func_signature = typesystem.function(restype, argtypes)
    return run_pipeline2(env, func, ast, func_signature, **kwargs)

def infer_types2(env, func, restype=None, argtypes=None, **kwargs):
    """
    Like run_pipeline, but takes restype and argtypes instead of a function
    """
    pipeline, (sig, symtab, ast) = _infer_types2(
        env, func, restype, argtypes, pipeline_name='type_infer', **kwargs)
    return sig, symtab, ast


def compile2(env, func, restype=None, argtypes=None, ctypes=False,
             compile_only=False, **kwds):
    """
    Compile a numba annotated function.

        - decompile function into a Python ast
        - run type inference using the given input types
        - compile the function to LLVM
    """
    # Let the pipeline create a module for the function it is compiling
    # and the user will link that in.
    assert 'llvm_module' not in kwds
    kwds['llvm_module'] = lc.Module.new(module_name(func))
    logger.debug(kwds)
    func_ast = functions._get_ast(func)
    func_signature = typesystem.function(restype, argtypes)
    #pipeline, (func_signature, symtab, ast) = _infer_types2(
    #            env, func, restype, argtypes, codegen=True, **kwds)
    with env.TranslationContext(env, func, func_ast, func_signature,
                                need_lfunc_wrapper=not compile_only,
                                **kwds) as func_env:
        pipeline = env.get_pipeline(kwds.get('pipeline_name', None))
        func_ast.pipeline = pipeline
        post_ast = pipeline(func_ast, env)
        func_signature = func_env.func_signature
        symtab = func_env.symtab
        t = func_env.translator
    return func_env


#------------------------------------------------------------------------
# Pipeline refactored code
#------------------------------------------------------------------------

class PipelineStage(object):

    is_composed = False

    def check_preconditions(self, ast, env):
        return True

    def check_postconditions(self, ast, env):
        return True

    def transform(self, ast, env):
        raise NotImplementedError('%r does not implement transform!' %
                                  type(self))

    def make_specializer(self, cls, ast, env, **kws):
        crnt = env.translation.crnt
        kws = kws.copy()
        kws.update(func_signature=crnt.func_signature,
                   nopython=env.translation.nopython,
                   symtab=crnt.symtab,
                   func_name=crnt.func_name,
                   llvm_module=crnt.llvm_module,
                   func_globals=crnt.function_globals,
                   locals=crnt.locals,
                   allow_rebind_args=env.translation.allow_rebind_args,
                   warn=env.translation.crnt.warn,
                   is_closure=crnt.is_closure,
                   closures=crnt.closures,
                   closure_scope=crnt.closure_scope,
                   env=env)
        return cls(env.context, crnt.func, ast, **kws)

    def __call__(self, ast, env):
        if env.stage_checks: self.check_preconditions(ast, env)

        if self.is_composed:
            ast = self.transform(ast, env)
        else:
            try:
                ast = self.transform(ast, env)
            except error.NumbaError as e:
                func_env = env.translation.crnt
                error_env = func_env.error_env
                if func_env.is_closure:
                    flags, parent_func_env = env.translation.stack[-2]
                    error_env.merge_in(parent_func_env.error_env)
                elif not e.has_report:
                    reporting.report(env, exc=e)
                raise

        env.translation.crnt.ast = ast
        if env.stage_checks: self.check_postconditions(ast, env)
        return ast

class SimplePipelineStage(PipelineStage):

    transformer = None

    def transform(self, ast, env):
        transform = self.make_specializer(self.transformer, ast, env)
        return transform.visit(ast)


class AST3to2(PipelineStage):

    def transform(self, ast, env):
        if not PY3:
            return ast
        return astsix.AST3to2().visit(ast)


def ast3to2(ast, env):
    if not PY3:
        return ast
    return astsix.AST3to2().visit(ast)


def resolve_templates(ast, env):
    # TODO: Unify with decorators module
    crnt = env.translation.crnt
    if crnt.template_signature is not None:
        from numba import typesystem

        argnames = [name.id for name in ast.args.args]
        argtypes = list(crnt.func_signature.args)

        template_context, signature = typesystem.resolve_templates(
            crnt.locals, crnt.template_signature, argnames, argtypes)
        crnt.func_signature = signature

    return ast


def validate_signature(tree, env):
    arg_types = env.translation.crnt.func_signature.args
    if (isinstance(tree, ast_module.FunctionDef) and
        len(arg_types) != len(tree.args.args)):
        raise error.NumbaError(
            "Incorrect number of types specified in @jit() for function %r" %
            env.crnt.func_name)

    return tree

def validate_arrays(ast, env):
    ArrayValidator(env).visit(ast)
    return ast

def update_signature(tree, env):
    func_env = env.translation.crnt
    func_signature = func_env.func_signature

    restype = func_signature.return_type
    if restype and (restype.is_struct or restype.is_complex):
        # Change signatures returning complex numbers or structs to
        # signatures taking a pointer argument to a complex number
        # or struct
        func_signature = func_signature.return_type(*func_signature.args)
        func_env.func_signature = func_signature

    return tree


def get_lfunc(env, func_env):
    lfunc = func_env.llvm_module.add_function(
        func_env.func_signature.to_llvm(env.context),
        func_env.mangled_name)
    return lfunc


def create_lfunc(tree, env):
    """
    Update the FunctionEnvironment with an LLVM function if the signature
    is known (try this before type inference to support recursion).
    """
    func_env = env.translation.crnt

    if (not func_env.lfunc and func_env.func_signature and
            func_env.func_signature.return_type):
        assert func_env.llvm_module is not None
        lfunc = get_lfunc(env, func_env)

        func_env.lfunc = lfunc
        if func_env.func:
            env.specializations.register_specialization(func_env)

    return tree

def create_lfunc1(tree, env):
    func_env = env.translation.crnt
    if not func_env.is_closure:
        create_lfunc(tree, env)

    return tree

def create_lfunc2(tree, env):
    func_env = env.translation.crnt
    assert func_env.func_signature and func_env.func_signature.return_type
    return create_lfunc1(tree, env)

def create_lfunc3(tree, env):
    func_env = env.translation.crnt
    create_lfunc(tree, env)
    return tree

# ______________________________________________________________________

class ValidateASTStage(PipelineStage):
    def transform(self, ast, env):
        validate.ValidateAST().visit(ast)
        return ast

class NormalizeASTStage(PipelineStage):
    def transform(self, ast, env):
        transform = self.make_specializer(normalize.NormalizeAST, ast, env)
        return transform.visit(ast)

# ______________________________________________________________________

class ControlFlowAnalysis(PipelineStage):
    _pre_condition_schema = None

    @property
    def pre_condition_schema(self):
        if self._pre_condition_schema is None:
            self._pre_condition_schema = schema.load('Python.asdl')
        return self._pre_condition_schema

    def check_preconditions(self, ast, env):
        self.pre_condition_schema.verify(ast)  # raises exception on error
        return True

    def transform(self, ast, env):
        transform = self.make_specializer(control_flow.ControlFlowAnalysis,
                                          ast, env)
        ast = transform.visit(ast)
        env.translation.crnt.symtab = transform.symtab
        ast.flow = transform.flow
        return ast


class ConstFolding(PipelineStage):
    def check_preconditions(self, ast, env):
        assert not hasattr(env.crnt, 'constvars')
        return super(ConstFolding, self).check_preconditions(ast, env)

    def check_postconditions(self, ast, env):
        assert hasattr(env.crnt, 'constvars')
        return super(ConstFolding, self).check_postconditions(ast, env)

    def transform(self, ast, env):
        const_marker = self.make_specializer(constant_folding.ConstantMarker,
                                             ast, env)
        const_marker.visit(ast)
        constvars = const_marker.get_constants()
        # FIXME: Make constvars a property of the FunctionEnvironment,
        # or nix this transformation pass.
        env.translation.crnt.constvars = constvars
        const_folder = self.make_specializer(constant_folding.ConstantFolder,
                                             ast, env, constvars=constvars)
        return const_folder.visit(ast)


class TypeInfer(PipelineStage):
    def check_preconditions(self, ast, env):
        assert env.translation.crnt.symtab is not None
        return super(TypeInfer, self).check_preconditions(ast, env)

    def transform(self, ast, env):
        crnt = env.translation.crnt
        type_inferer = self.make_specializer(type_inference.TypeInferer,
                                             ast, env, **crnt.kwargs)
        type_inferer.infer_types()
        crnt.func_signature = type_inferer.func_signature
        logger.debug("signature for %s: %s", crnt.func_name,
                     crnt.func_signature)
        crnt.symtab = type_inferer.symtab
        return ast


class TypeSet(PipelineStage):
    def transform(self, ast, env):
        visitor = self.make_specializer(type_inference.TypeSettingVisitor, ast,
                                        env)
        visitor.visit(ast)
        return ast


class ClosureTypeInference(PipelineStage):
    def transform(self, ast, env):
        type_inferer = self.make_specializer(
                            numba.closures.ClosureTypeInferer, ast, env)
        return type_inferer.visit(ast)


class TransformFor(PipelineStage):
    def transform(self, ast, env):
        transform = self.make_specializer(loops.TransformForIterable, ast,
                                          env)
        return transform.visit(ast)

#----------------------------------------------------------------------------
# Specializing/Lowering Transforms
#----------------------------------------------------------------------------

class Specialize(PipelineStage):
    def transform(self, ast, env):
        return ast

class RewriteArrayExpressions(PipelineStage):
    def transform(self, ast, env):
        from numba import array_expressions

        transformer = self.make_specializer(
            array_expressions.ArrayExpressionRewriteNative, ast, env)
        return transformer.visit(ast)

class SpecializeComparisons(PipelineStage):
    def transform(self, ast, env):
        transform = self.make_specializer(comparisons.SpecializeComparisons,
                                          ast, env)
        return transform.visit(ast)


class SpecializeSSA(PipelineStage):
    def transform(self, ast, env):
        ssa.specialize_ssa(ast)
        return ast

class SpecializeClosures(SimplePipelineStage):
    transformer = closures.ClosureSpecializer

class Optimize(PipelineStage):
    def transform(self, ast, env):
        return ast

class SpecializeLoops(PipelineStage):
    def transform(self, ast, env):
        transform = self.make_specializer(loops.SpecializeObjectIteration, ast,
                                          env)
        return transform.visit(ast)


class LateSpecializer(PipelineStage):
    def transform(self, ast, env):
        specializer = self.make_specializer(transforms.LateSpecializer, ast,
                                            env)
        return specializer.visit(ast)

class ExtensionTypeLowerer(PipelineStage):
    def transform(self, ast, env):
        specializer = self.make_specializer(exttypes.ExtensionTypeLowerer,
                                            ast, env)
        return specializer.visit(ast)

class SpecializeFunccalls(PipelineStage):
    def transform(self, ast, env):
        transform = self.make_specializer(funccalls.FunctionCallSpecializer,
                                          ast, env)
        return transform.visit(ast)


class SpecializeExceptions(PipelineStage):
    def transform(self, ast, env):
        transform = self.make_specializer(exceptions.ExceptionSpecializer, ast,
                                          env)
        return transform.visit(ast)


def cleanup_symtab(ast, env):
    "Pop original variables from the symtab"
    for var in env.translation.crnt.symtab.values():
        if not var.parent_var and var.renameable:
            env.translation.crnt.symtab.pop(var.name, None)
    return ast


class FixASTLocations(PipelineStage):
    def transform(self, ast, env):
        lineno = getattr(ast, 'lineno', 1)
        col_offset = getattr(ast, 'col_offset', 1)
        FixMissingLocations(lineno, col_offset).visit(ast)
        return ast

class CodeGen(PipelineStage):
    def transform(self, ast, env):
        func_env = env.translation.crnt
        func_env.translator = self.make_specializer(
            translate.LLVMCodeGenerator, ast, env,
            **func_env.kwargs)

        func_env.translator.translate()
        func_env.lfunc = func_env.translator.lfunc
        return ast

class PostPass(PipelineStage):
    def transform(self, ast, env):
        for postpass_name, postpass in env.crnt.postpasses.iteritems():
            env.crnt.lfunc = postpass(env,
                                      env.llvm_context.execution_engine,
                                      env.crnt.llvm_module,
                                      env.crnt.lfunc)
        return ast

class LinkingStage(PipelineStage):
    """
    Link the resulting LLVM function into the global fat module.
    """

    def transform(self, ast, env):
        func_env = env.translation.crnt

        # Link libraries into module
        env.context.intrinsic_library.link(func_env.lfunc.module)
        # env.context.cbuilder_library.link(func_env.lfunc.module)
        env.constants_manager.link(func_env.lfunc.module)

        lfunc_pointer = 0
        if func_env.link:
            # Link function into fat LLVM module
            func_env.lfunc = env.llvm_context.link(func_env.lfunc)
            func_env.translator.lfunc = func_env.lfunc
            lfunc_pointer = func_env.translator.lfunc_pointer

        func_env.lfunc_pointer = lfunc_pointer

        return ast

class WrapperStage(PipelineStage):
    """
    Build a wrapper LLVM function around the compiled numba function to call
    it from Python.
    """

    def transform(self, ast, env):
        func_env = env.translation.crnt
        if func_env.is_closure:
            wrap = func_env.need_closure_wrapper
        else:
            wrap = func_env.wrap

        if wrap:
            numbawrapper, lfuncwrapper, _ = (
                llvmwrapper.build_wrapper_function(env))
            func_env.numba_wrapper_func = numbawrapper
            func_env.llvm_wrapper_func = lfuncwrapper

            # Set pointer to function for external code and numba.addressof()
            numbawrapper.lfunc_pointer = func_env.lfunc_pointer

        return ast

class ErrorReporting(PipelineStage):
    "Sort and issue warnings and errors"
    def transform(self, ast, env):
        reporting.report(env)
        return ast

class ComposedPipelineStage(PipelineStage):

    is_composed = True

    def __init__(self, stages=None):
        if stages is None:
            stages = []
        self.stages = [self.check_stage(stage)[1] for stage in stages]

    @staticmethod
    def check_stage(stage):
        def _check_stage_object(stage_obj):
            if (isinstance(stage_obj, type) and
                    issubclass(stage_obj, PipelineStage)):
                stage_obj = stage_obj()
            return stage_obj

        if isinstance(stage, str):
            name = stage
            def _stage(ast, env):
                stage_obj = getattr(env.pipeline_stages, name)
                return _check_stage_object(stage_obj)(ast, env)
            _stage.__name__ = name
            stage = _stage
        else:
            name = stage.__name__
            stage = _check_stage_object(stage)

        return name, stage

    def transform(self, ast, env):
        logger.debug('Running composed stages: %s', self.stages)
        for stage in self.stages:
            if env.debug:
                stage_tuple = (stage, utils.ast2tree(ast))
                logger.debug(pprint.pformat(stage_tuple))
            ast = stage(ast, env)
        return ast

    @classmethod
    def compose(cls, stage0, stage1):
        if isinstance(stage0, ComposedPipelineStage):
            stage0s = stage0.stages
        else:
            stage0s = [check_stage(stage0)[1]]
        if isinstance(stage1, ComposedPipelineStage):
            stage1s = stage1.stages
        else:
            stage1s = [check_stage(stage1)[1]]
        return cls(stage0s + stage1s)<|MERGE_RESOLUTION|>--- conflicted
+++ resolved
@@ -24,11 +24,8 @@
 from numba import reporting
 from numba import normalize
 from numba import validate
-<<<<<<< HEAD
 from numba.array_validation import ArrayValidator
 from numba.viz import cfgviz
-=======
->>>>>>> aab98fc1
 from numba import typesystem
 from numba.codegen import llvmwrapper
 from numba import ast_constant_folding as constant_folding
