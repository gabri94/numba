from __future__ import print_function, division, absolute_import

<<<<<<< HEAD
from . import types, config
from .targets import ufunc_db

import numpy
import re
=======
import re

import numpy

from . import types, config, npdatetime
>>>>>>> 31d7f678

version = tuple(map(int, numpy.__version__.split('.')[:2]))
int_divbyzero_returns_zero = config.PYVERSION <= (3, 0)


FROM_DTYPE = {
    numpy.dtype('bool'): types.boolean,
    numpy.dtype('int8'): types.int8,
    numpy.dtype('int16'): types.int16,
    numpy.dtype('int32'): types.int32,
    numpy.dtype('int64'): types.int64,

    numpy.dtype('uint8'): types.uint8,
    numpy.dtype('uint16'): types.uint16,
    numpy.dtype('uint32'): types.uint32,
    numpy.dtype('uint64'): types.uint64,

    numpy.dtype('float32'): types.float32,
    numpy.dtype('float64'): types.float64,

    numpy.dtype('complex64'): types.complex64,
    numpy.dtype('complex128'): types.complex128,
}

re_typestr = re.compile(r'[<>=\|]([a-z])(\d+)?$', re.I)
re_datetimestr = re.compile(r'[<>=\|]([mM])8?(\[([a-z]+)\])?$', re.I)

sizeof_unicode_char = numpy.dtype('U1').itemsize


def _from_str_dtype(dtype):
    m = re_typestr.match(dtype.str)
    if not m:
        raise NotImplementedError(dtype)
    groups = m.groups()
    typecode = groups[0]
    if typecode == 'U':
        # unicode
        if dtype.byteorder not in '=|':
            raise NotImplementedError("Does not support non-native "
                                      "byteorder")
        count = dtype.itemsize // sizeof_unicode_char
        assert count == int(groups[1]), "Unicode char size mismatch"
        return types.UnicodeCharSeq(count)

    elif typecode == 'S':
        # char
        count = dtype.itemsize
        assert count == int(groups[1]), "Char size mismatch"
        return types.CharSeq(count)

    else:
        raise NotImplementedError(dtype)


def _from_datetime_dtype(dtype):
    m = re_datetimestr.match(dtype.str)
    if not m:
        raise NotImplementedError(dtype)
    groups = m.groups()
    typecode = groups[0]
    unit = groups[2] or ''
    if typecode == 'm':
        return types.NPTimedelta(unit)
    elif typecode == 'M':
        return types.NPDatetime(unit)
    else:
        raise NotImplementedError(dtype)


def from_dtype(dtype):
    """
    Return a Numba Type instance corresponding to the given Numpy *dtype*.
    NotImplementedError is raised on unsupported Numpy dtypes.
    """
    if dtype.fields is None:
        try:
            return FROM_DTYPE[dtype]
        except KeyError:
            if dtype.char in 'SU':
                return _from_str_dtype(dtype)
            if dtype.char in 'mM' and npdatetime.NPDATETIME_SUPPORTED:
                return _from_datetime_dtype(dtype)
            raise NotImplementedError(dtype)
    else:
        return from_struct_dtype(dtype)


def is_arrayscalar(val):
    return numpy.dtype(type(val)) in FROM_DTYPE


def map_arrayscalar_type(val):
    if isinstance(val, numpy.generic):
        # We can't blindly call numpy.dtype() as it loses information
        # on some types, e.g. datetime64 and timedelta64.
        dtype = val.dtype
    else:
        try:
            dtype = numpy.dtype(type(val))
        except TypeError:
            raise NotImplementedError("no corresponding numpy dtype for %r" % type(val))
    return from_dtype(dtype)


def is_array(val):
    return isinstance(val, numpy.ndarray)


def map_layout(val):
    if val.flags['C_CONTIGUOUS']:
        layout = 'C'
    elif val.flags['F_CONTIGUOUS']:
        layout = 'F'
    else:
        layout = 'A'
    return layout


def supported_ufunc_loop(ufunc, loop):
    """returns whether the loop for the ufunc is supported -in nopython-

    For ufuncs implemented using the ufunc_db, it is supported if the ufunc_dbc
    contains a lowering definition for 'loop' in the 'ufunc' entry.

    For other ufuncs, it is type based. The loop will be considered valid if it
    only contains the following letter types: '?bBhHiIlLqQfd'. Note this is
    legacy and when implementing new ufuncs the ufunc_db should be preferred,
    as it allows for a more fine-grained incremental support.
    """
    try:
        # check if the loop has a codegen description in the
        # ufunc_db. If so, we can proceed.

        # note that as of now not all ufuncs have an entry in the
        # ufunc_db
        supported_loop = loop in ufunc_db.ufunc_db[ufunc]
    except KeyError:
        # for ufuncs not in ufunc_db, base the decision of whether the
        # loop is supported on its types
        loop_types = loop[:ufunc.nin] + loop[-ufunc.nout:]
        supported_types = '?bBhHiIlLqQfd'
        # check if all the types involved in the ufunc loop are
        # supported in this mode
        supported_loop =  all((t in supported_types for t in loop_types))

    return supported_loop


def numba_types_to_numpy_letter_types(numba_type_seq):
    return [numpy.dtype(str(x)).char for x in numba_type_seq]


def numpy_letter_types_to_numba_types(numpy_letter_types_seq):
    return [from_dtype(numpy.dtype(x)) for x in numpy_letter_types_seq]


def ufunc_find_matching_loop(ufunc, op_dtypes):
    """Find the appropriate loop to be used for a ufunc based on the types
    of the operands

    ufunc        - The ufunc we want to check
    op_dtypes    - a string containing the dtypes of the operands using
                   numpy char encoding.
    return value - the full identifier of the loop. f.e: 'dd->d' or
                   None if no matching loop is found.
    """
    assert(isinstance(ufunc, numpy.ufunc))
    assert(len(op_dtypes) == ufunc.nin)

    # In NumPy, the loops are evaluated from first to last. The first one that is viable
    # is the one used. One loop is viable if it is possible to cast every operand to the
    # one expected by the ufunc. Note that the output is not considered in this logic.
    for candidate in ufunc.types:
        if numpy.alltrue([numpy.can_cast(*x) for x in zip(op_dtypes, candidate[0:ufunc.nin])]):
            # found
            return candidate

    return None


def from_struct_dtype(dtype):
    if dtype.hasobject:
        raise TypeError("Do not support object containing dtype")

    fields = {}
    for name, (elemdtype, offset) in dtype.fields.items():
        fields[name] = from_dtype(elemdtype), offset

    size = dtype.itemsize
    align = dtype.alignment

    return types.Record(str(dtype.descr), fields, size, align, dtype)<|MERGE_RESOLUTION|>--- conflicted
+++ resolved
@@ -1,18 +1,12 @@
 from __future__ import print_function, division, absolute_import
 
-<<<<<<< HEAD
-from . import types, config
+from . import types, config, npdatetime
 from .targets import ufunc_db
 
 import numpy
+
 import re
-=======
-import re
-
-import numpy
-
-from . import types, config, npdatetime
->>>>>>> 31d7f678
+
 
 version = tuple(map(int, numpy.__version__.split('.')[:2]))
 int_divbyzero_returns_zero = config.PYVERSION <= (3, 0)
