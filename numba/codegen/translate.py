# -*- coding: utf-8 -*-
from __future__ import print_function, division, absolute_import
import ast
from distutils.command.clean import clean

import llvm
import llvm.core as lc
import llvm.core

from numba.llvm_types import _int1, _int32, _LLVMCaster
from numba.multiarray_api import MultiarrayAPI # not used
from numba import typesystem

from numba import *

from numba.codegen import debug
from numba.codegen.debug import logger
from numba.codegen.codeutils import llvm_alloca
from numba.codegen import coerce, complexsupport, refcounting
from numba.codegen.llvmcontext import LLVMContextManager

from numba import visitors, nodes, llvm_types, utils, function_util
from numba.minivect import minitypes, llvm_codegen
from numba import ndarray_helpers, error
from numba.typesystem import is_obj
from numba.utils import dump
<<<<<<< HEAD
from numba import naming, metadata
from numba.codegen import codeblocks
from numba.functions import keep_alive
=======
from numba import metadata
>>>>>>> 2e28dee6
from numba.control_flow import ssa
from numba.control_flow import expanding
from numba.support.numpy_support import sliceutils
from numba.nodes import constnodes

from llvm_cbuilder import shortnames as C


_int32_zero = lc.Constant.int(_int32, 0)


_compare_mapping_float = {'>':lc.FCMP_OGT,
                           '<':lc.FCMP_OLT,
                           '==':lc.FCMP_OEQ,
                           '>=':lc.FCMP_OGE,
                           '<=':lc.FCMP_OLE,
                           '!=':lc.FCMP_ONE}

_compare_mapping_sint = {'>':lc.ICMP_SGT,
                          '<':lc.ICMP_SLT,
                          '==':lc.ICMP_EQ,
                          '>=':lc.ICMP_SGE,
                          '<=':lc.ICMP_SLE,
                          '!=':lc.ICMP_NE}

_compare_mapping_uint = {'>':lc.ICMP_UGT,
                          '<':lc.ICMP_ULT,
                          '==':lc.ICMP_EQ,
                          '>=':lc.ICMP_UGE,
                          '<=':lc.ICMP_ULE,
                          '!=':lc.ICMP_NE}


# TODO: use composition instead of mixins

class LLVMCodeGenerator(expanding.ControlFlowExpander,
                        complexsupport.ComplexSupportMixin,
                        refcounting.RefcountingMixin,
                        visitors.NoPythonContextMixin):
    """
    Translate a Python AST to LLVM. Each visit_* method should directly
    return an LLVM value.
    """

    multiarray_api = MultiarrayAPI()

    # Values for True/False
    bool_ltype = llvm.core.Type.int(1)
    _bool_constants = {
        False: llvm.core.Constant.int(bool_ltype, 0),
        True: llvm.core.Constant.int(bool_ltype, 1),
    }

    def __init__(self, context, func, ast, func_signature, env,
                 optimize=True, **kwds):

        flow = codeblocks.CodeFlow(env)
        super(LLVMCodeGenerator, self).__init__(env, func, ast, flow)

        # FIXME: Change mangled_name to some other attribute,
        # optionally read in the environment.  What we really want to
        # distiguish between is the name of the LLVM function being
        # generated and the name of the Python function being
        # translated.
        self.mangled_name = self.env.translation.crnt.mangled_name

        self.refcount_args = self.env.crnt.refcount_args

        self.optimize = optimize
        self.flags = kwds

        # internal states
        self._nodes = []  # for tracking parent nodes

    # ________________________ visitors __________________________

    @property
    def current_node(self):
        return self._nodes[-1]

    def visit(self, node):
        # logger.debug('visiting %s', ast.dump(node))
        try:
            fn = getattr(self, 'visit_%s' % type(node).__name__)
        except AttributeError as e:
            # logger.exception(e)
            logger.error('Unhandled visit to %s', ast.dump(node))
            raise
            #raise compiler_errors.InternalError(node, 'Not yet implemented.')
        else:
            try:
                self._nodes.append(node) # push current node
                return fn(node)
            except Exception as e:
                # logger.exception(e)
                raise
            finally:
                self._nodes.pop() # pop current node

    # _________________________________________________________________________

    def _load_arg_by_ref(self, argtype, larg):
        if (minitypes.pass_by_ref(argtype) and
                self.func_signature.struct_by_reference):
            larg = self.builder.load(larg)

        return larg

    def _allocate_arg_local(self, name, argtype, larg):
        """
        Allocate a local variable on the stack.
        """
        stackspace = self.alloca(argtype)
        stackspace.name = name
        self.builder.store(larg, stackspace)
        return stackspace

    def renameable(self, variable):
        return not variable or variable.renameable

    def incref_arg(self, argname, argtype, larg, variable):
        # TODO: incref objects in structs
        if not (self.nopython or argtype.is_closure_scope):
            if is_obj(variable.type) and self.refcount_args:
                if self.renameable(variable):
                    lvalue = self._allocate_arg_local(argname, argtype,
                                                      variable.lvalue)
                else:
                    lvalue = variable.lvalue

                self.object_local_temps[argname] = lvalue
                self.incref(larg)

    def _init_constants(self):
        pass
        # self.symtab["None"]

    def _init_args(self):
        """
        Unpack arguments:

            1) Intialize SSA variables
            2) Handle variables declared in the 'locals' dict
        """
        for larg, argname, argtype in zip(self.lfunc.args, self.argnames,
                                          self.func_signature.args):
            larg.name = argname
            variable = self.symtab.get(argname, None)

            if self.renameable(variable):
                if argtype.is_struct or argtype.is_reference:
                    larg = self._allocate_arg_local(argname, argtype, larg)

                # Set value on first definition of the variable
                if argtype.is_closure_scope:
                    variable = self.symtab[argname]
                else:
                    variable = self.symtab.lookup_renamed(argname, 0)

                variable.lvalue = self._load_arg_by_ref(argtype, larg)
            elif argname in self.locals or variable.is_cellvar:
                # Allocate on stack
                variable = self.symtab[argname]
                variable.lvalue = self._allocate_arg_local(argname, argtype,
                                                           larg)

            #else:
            #    raise error.InternalError(argname, argtype)

            self.incref_arg(argname, argtype, larg, variable)

            if variable.type.is_array:
                self.preload_attributes(variable, variable.lvalue)

    def c_array_to_pointer(self, name, stackspace, var):
        "Decay a C array to a pointer to allow pointer access"
        ltype = var.type.base_type.pointer().to_llvm(self.context)
        pointer = self.builder.alloca(ltype, name=name + "_p")
        p = self.builder.gep(stackspace, [llvm_types.constant_int(0),
                                          llvm_types.constant_int(0)])
        self.builder.store(p, pointer)
        stackspace = pointer
        return stackspace

    def _allocate_locals(self):
        """
        Allocate local variables:

            1) Intialize SSA variables
            2) Handle variables declared in the 'locals' dict
        """
        for name, var in self.symtab.items():
            # FIXME: 'None' should be handled as a special case (probably).
            if var.type.is_uninitialized and var.cf_references:
                assert var.uninitialized_value, var
                var.lvalue = self.visit(var.uninitialized_value)
            elif name in self.locals and not name in self.argnames:
                # var = self.symtab.lookup_renamed(name, 0)
                name = 'var_%s' % var.name
                if is_obj(var.type):
                    lvalue = self._null_obj_temp(name, type=var.ltype)
                else:
                    lvalue = self.builder.alloca(var.ltype, name=name)

                if var.type.is_struct:
                    # TODO: memset struct to 0
                    pass
                elif var.type.is_carray:
                    lvalue = self.c_array_to_pointer(name, lvalue, var)

                var.lvalue = lvalue

    def setup_func(self):
        have_return = getattr(self.ast, 'have_return', None)
        if have_return is not None:
            if not have_return and not self.func_signature.return_type.is_void:
                self.error(self.ast, "Function with non-void return does "
                                     "not return a value")

        self.lfunc = self.env.crnt.lfunc
        assert self.lfunc
        if not isinstance(self.ast, nodes.FunctionWrapperNode):
            assert self.mangled_name == self.lfunc.name, \
                   "Redefinition of function %s (%s, %s)" % (self.func_name,
                                                             self.mangled_name,
                                                             self.lfunc.name)

        self.entry = self.flow.entry_point.llvm_block
        self.builder = lc.Builder.new(self.entry)
        self.flow.builder = self.builder

        self.caster = _LLVMCaster(self.builder)
        self.object_coercer = coerce.ObjectCoercer(self)
        self.multiarray_api.set_PyArray_API(self.llvm_module)
        self.tbaa = metadata.TBAAMetadata(self.llvm_module)

        self.object_local_temps = {}
        self._init_constants()
        self._init_args()
        self._allocate_locals()

        self.setup_return()

    def to_llvm(self, type):
        return type.to_llvm(self.context)

    def translate(self):
        self.lfunc = None
        try:
            self.setup_func()
            self.visit_ast()
            self.handle_phis()
            self.terminate_cleanup_blocks()
            codeblocks.lower_cfg(self.flow, self.builder, self.lfunc)

            # Done code generation
            del self.builder  # release the builder to make GC happy

            if logger.level >= logging.DEBUG:
                # logger.debug("ast translated function: %s" % self.lfunc)
                logger.debug(self.llvm_module)

            # Verify code generation
            self.llvm_module.verify()  # only Module level verification checks everything.

            # Reove reference to self.llvm_module
            # This may be destroyed later due to linkage
            del self.llvm_module

        except:
            # Delete the function to prevent an invalid function from living in the module
            if self.lfunc is not None:
                self.lfunc.delete()
            raise

    def handle_phis(self):
        """
        Update all our phi nodes after translation is done and all Variables
        have their llvm values set.
        """
        ssa.update_ssa_graph(self.flow)

    @property
    def lfunc_pointer(self):
        return LLVMContextManager().get_pointer_to_function(self.lfunc)

    def _null_obj_temp(self, name, type=None, change_bb=False):
        if change_bb:
            bb = self.builder.basic_block
        lhs = self.llvm_alloca(type or llvm_types._pyobject_head_struct_p,
                               name=name, change_bb=False)
        self.generate_assign_stack(self.visit(nodes.NULL_obj), lhs,
                                   tbaa_type=object_)
        if change_bb:
            self.builder.position_at_end(bb)
        return lhs

    def load_tbaa(self, ptr, tbaa_type, name=''):
        """
        Load a pointer and annotate with Type Based Alias Analysis
        metadata.
        """
        instr = self.builder.load(ptr, name='')
        self.tbaa.set_tbaa(instr, tbaa_type)
        return instr

    def store_tbaa(self, value, ptr, tbaa_type):
        """
        Load a pointer and annotate with Type Based Alias Analysis
        metadata.
        """
        instr = self.builder.store(value, ptr)
        if metadata.is_tbaa_type(tbaa_type):
            self.tbaa.set_tbaa(instr, tbaa_type)

    def puts(self, msg):
        const = nodes.ConstNode(msg, c_string_type)
        self.visit(function_util.external_call(self.context,
                                               self.llvm_module,
                                               'puts',
                                               args=[const]))

    def puts_llvm(self, llvm_string):
        const = nodes.LLVMValueRefNode(c_string_type, llvm_string)
        self.visit(function_util.external_call(self.context,
                                               self.llvm_module,
                                               'puts',
                                               args=[const]))

    def setup_return(self):
        # TODO: do this better
        # Assign to this the value which will be returned
        self.is_void_return = \
                self.func_signature.actual_signature.return_type.is_void

        if self.func_signature.struct_by_reference:
            self.return_value = self.lfunc.args[-1]
        elif not self.is_void_return:
            llvm_ret_type = self.func_signature.return_type.to_llvm(self.context)
            self.return_value = self.builder.alloca(llvm_ret_type,
                                                    "return_value")

    def terminate_cleanup_blocks(self):
        self.builder.position_at_end(self.current_cleanup_bb)

        # Decref local variables
        for name, stackspace in self.object_local_temps.iteritems():
            self.xdecref_temp(stackspace)

        self.builder.position_at_end(self.flow.exit_point.llvm_block)
        if self.is_void_return:
            self.builder.ret_void()
        else:
            self.builder.ret(self.builder.load(self.return_value))

    def alloca(self, type, name='', change_bb=True):
        return self.llvm_alloca(self.to_llvm(type), name, change_bb)

    def llvm_alloca(self, ltype, name='', change_bb=True):
        return llvm_alloca(self.lfunc, self.builder, ltype, name, change_bb)

    def _handle_ctx(self, node, lptr, tbaa_type, name=''):
        if isinstance(node.ctx, ast.Load):
            return self.load_tbaa(lptr, tbaa_type,
                                  name=name and 'load_' + name)
        else:
            return lptr

    def generate_constant_int(self, val, ty=typesystem.int_):
        lconstant = lc.Constant.int(ty.to_llvm(self.context), val)
        return lconstant


    # __________________________________________________________________________

    def visit_Expr(self, node):
        return self.visit(node.value)

    def visit_Pass(self, node):
        pass

    def visit_Attribute(self, node):
        raise error.NumbaError("This node should have been replaced")

    #------------------------------------------------------------------------
    # Outer function level
    #------------------------------------------------------------------------

    def visit_ast(self):
        cleanup_block = self.flow.newblock(self.ast, "cleanup")
        error_block = self.flow.newblock(self.ast, "error")

        self.current_cleanup_bb = cleanup_block.llvm_block

        # Jump here in case of an error
        self.error_label = error_block.llvm_block
        self.builder.position_at_end(self.error_label)

        # Set error return value and jump to cleanup
        self.visit(self.ast.error_return)
        self.builder.position_at_end(self.entry)

        if isinstance(self.ast, ast.FunctionDef):
            if (isinstance(self.ast.body[0], ast.Expr) and
                isinstance(self.ast.body[0].value, ast.Str)):
                # Python doc string
                statements = self.ast.body[1:]
            else:
                statements = self.ast.body

            self.visitlist(statements)
        else:
            self.visit(self.ast)

        if self.flow.block:
            self.flow.block.add_child(cleanup_block)

        cleanup_block.add_child(error_block)
        error_block.add_child(self.flow.exit_point)

        self.flow.blocks.extend([cleanup_block, error_block])

    def visit_FunctionWrapperNode(self, node):
        # Disable debug coercion
        was_debug_conversion = debug.debug_conversion
        debug.debug_conversion = False

        # Unpack tuple into arguments
        arg_types = [object_] * node.wrapped_nargs
        types, lstr = self.object_coercer.lstr(arg_types)
        args_tuple = self.lfunc.args[1]
        largs = self.object_coercer.parse_tuple(lstr, args_tuple, arg_types)

        # Patch argument values in LLVMValueRefNode nodes
        assert len(largs) == node.wrapped_nargs
        for larg, arg_node in zip(largs, node.wrapped_args):
            arg_node.llvm_value = larg

        # Generate call to wrapped function
        self.generic_visit(node)

        debug.debug_conversion = was_debug_conversion

    #------------------------------------------------------------------------
    # Assignment
    #------------------------------------------------------------------------

    def visit_Assign(self, node):
        target_node = node.targets[0]
        # print target_node
        is_object = is_obj(target_node.type)
        value = self.visit(node.value)

        incref = is_object
        decref = is_object

        if (isinstance(target_node, ast.Name) and
                self.renameable(target_node.variable)):
            # phi nodes are in place for the variable
            # print("processing def:", target_node.variable)
            target_node.variable.lvalue = value
            if not is_object:
                # No worries about refcounting, we are done
                return

            # Refcount SSA variables
            # TODO: use ObjectTempNode?
            if target_node.id not in self.object_local_temps:
                target = self._null_obj_temp(target_node.id, change_bb=True)
                self.object_local_temps[target_node.id] = target
                decref = bool(self.loop_beginnings)
            else:
                target = self.object_local_temps[target_node.id]

            tbaa_node = self.tbaa.get_metadata(target_node.type)
        else:
            target = self.visit(target_node)

            if isinstance(target_node, nodes.TempStoreNode):
                # Use TBAA specific to only this temporary
                tbaa_node = target_node.temp.get_tbaa_node(self.tbaa)
            else:
                # ast.Attribute | ast.Subscript  store.
                # These types don't have pointer types but rather
                # scalar values
                if is_obj(target_node.type):
                    target_type = object_
                else:
                    target_type = target_node.type
                tbaa_type = target_type.pointer()
                tbaa_node = self.tbaa.get_metadata(tbaa_type)

        # INCREF RHS. Note that new references are always in temporaries, and
        # hence we can only borrow references, and have to make it an owned
        # reference
        self.generate_assign_stack(value, target, tbaa_node,
                                   decref=decref, incref=incref)

        self.preload_attributes(target_node.variable, value)

    def generate_assign_stack(self, lvalue, ltarget,
                              tbaa_node=None, tbaa_type=None,
                              decref=False, incref=False):
        """
        Generate assignment operation and automatically cast value to
        match the target type.
        """
        if lvalue.type != ltarget.type.pointee:
            lvalue = self.caster.cast(lvalue, ltarget.type.pointee)

        if incref:
            self.incref(lvalue)
        if decref:
            # Py_XDECREF any previous object
            self.xdecref_temp(ltarget)

        instr = self.builder.store(lvalue, ltarget)

        # Set TBAA on store instruction
        if tbaa_node is None:
            assert tbaa_type is not None
            tbaa_node = self.tbaa.get_metadata(tbaa_type)

        self.tbaa.set_metadata(instr, tbaa_node)

    def preload_attributes(self, var, value):
        """
        Pre-load ndarray attributes data/shape/strides.
        """
        if not (var.preload_data or var.preload_shape or var.preload_strides):
            return

        if not var.renameable:
            # Stack allocated variable
            var = self.builder.load(value)

        acc = self.pyarray_accessor(value, var.type.dtype)

        if var.preload_data:
            var.preloaded_data = acc.data

        if var.preload_shape:
            shape = nodes.get_strides(self.builder, self.tbaa,
                                      acc.shape, var.type.ndim)
            var.preloaded_shape = tuple(shape)

        if var.preload_strides:
            strides = nodes.get_strides(self.builder, self.tbaa,
                                        acc.strides, var.type.ndim)
            var.preloaded_strides = tuple(strides)

    #------------------------------------------------------------------------
    # Variables
    #------------------------------------------------------------------------

    def check_unbound_local(self, node, var):
        if getattr(node, 'check_unbound', None):
            # Path the LLVMValueRefNode, we don't want a Name since it would
            # check for unbound variables recursively
            int_type = Py_uintptr_t.to_llvm(self.context)
            value_p = self.builder.ptrtoint(var.lvalue, int_type)
            node.loaded_name.llvm_value = value_p
            self.visit(node.check_unbound)

    def visit_Name(self, node):
        if isinstance(node.ctx, ast.Store):
            self.add_def(node.variable)

        var = node.variable
        if (var.lvalue is None and not var.renameable and
                self.symtab[node.id].is_cellvar):
            var = self.symtab[node.id]

        assert var.lvalue, var

        self.check_unbound_local(node, var)

        should_load = (not var.renameable or
                       var.type.is_struct) and not var.is_constant
        if should_load and isinstance(node.ctx, ast.Load):
            # Not a renamed but an alloca'd variable
            return self.load_tbaa(var.lvalue, var.type)
        else:
            return var.lvalue

    def add_def(self, variable):
        self.flow.block.live_defs[variable.name] = variable

    #------------------------------------------------------------------------
    # Control Flow
    #------------------------------------------------------------------------

    def visit_PromotionNode(self, node):
        lvalue = self.visit(node.node)
        node.variable.lvalue = lvalue
        self.add_def(node.variable)

    def visit_PhiNode(self, phi_node):
        self.flow.block.phi_defs.append(phi_node.variable)

        ltype = phi_node.variable.type.to_llvm(self.context)
        phi = self.builder.phi(ltype, phi_node.variable.unmangled_name)
        phi_node.variable.lvalue = phi

        if phi_node.variable.type.is_array:
            nodes.make_preload_phi(self.context, self.builder, phi_node)

    #------------------------------------------------------------------------
    # Control Flow: If, For, While
    #------------------------------------------------------------------------

<<<<<<< HEAD
    def visit_If(self, node):
        node = super(LLVMCodeGenerator, self).visit_If(node)
        self.handle_if_or_while(node)
=======
    def visit_If(self, node, is_while=False):
        if not hasattr(node, 'cond_block'):
            # We have a synthetic 'if' without a cfg, fabricate fake blocks
            node = nodes.build_if(**vars(node))

        # Visit condition
        test = self.visit(node.test)

        bb_cond = node.cond_block.entry_block
        # test = self.visit(node.test)
        if test.type != _int1:
            test = self._generate_test(test)

        # Create exit block
        self.visit_ControlBlock(node.exit_block)
        bb_endif = node.exit_block.entry_block
        if is_while:
            self.setup_loop(node.continue_block, bb_cond, bb_endif)

        # Visit if clauses
        self.visitlist(node.body)
        #if self.have_cfg:
        #    self.flow_block.exit_block = self.builder.basic_block

        bb_true = node.if_block.entry_block
        if is_while:
            if not self.is_block_terminated():
                self.builder.branch(bb_cond)
            self.teardown_loop()
        else:
            self.term_block(bb_endif)

        if node.orelse:
            self.visitlist(node.orelse)
            bb_false = node.else_block.entry_block
            self.term_block(bb_endif)
        else:
            bb_false = bb_endif

        # Mark current basic block and the exit block of the body
        self.setblock(node.exit_block)

        # Branch to block from condition
        self.builder.position_at_end(node.cond_block.prev_block)
        self.builder.branch(bb_cond)

        self.builder.position_at_end(node.cond_block.exit_block)
        # assert not self.is_block_terminated()
        self.builder.cbranch(test, bb_true, bb_false)
        self.builder.position_at_end(node.exit_block.exit_block)

        # Swallow statements following the branch
        node.exit_block.exit_block = None

    def visit_IfExp(self, node):
        test = self.visit(node.test)
        if test.type != _int1:
            test = self._generate_test(test)

        then_block = self.append_basic_block('ifexp.then')
        else_block = self.append_basic_block('ifexp.else')
        merge_block = self.append_basic_block('ifexp.merge')

        self.builder.cbranch(test, then_block, else_block)

        self.builder.position_at_end(then_block)
        then_value = self.visit(node.body)
        then_block = self.builder.basic_block
        self.builder.branch(merge_block)

        self.builder.position_at_end(else_block)
        else_value = self.visit(node.orelse)
        else_block = self.builder.basic_block
        self.builder.branch(merge_block)

        self.builder.position_at_end(merge_block)
        phi = self.builder.phi(then_value.type)
        phi.add_incoming(then_value, then_block)
        phi.add_incoming(else_value, else_block)
        return phi
>>>>>>> 2e28dee6

    def visit_While(self, node):
        node = super(LLVMCodeGenerator, self).visit_While(node)
        self.handle_if_or_while(node)

    def handle_if_or_while(self, node):
        bb_cond = node.cond_block.llvm_block
        self.builder.position_at_end(bb_cond)
        self.builder.cbranch(
            node.test, *[b.llvm_block for b in node.cond_block.children])
        self.builder.position_at_end(node.exit_block.llvm_block)

    def visit_For(self, node):
        raise error.NumbaError(node, "This node should have been replaced")

    def visit_IfExp(self, node):
        self.visit_If(node)
        return self.builder.select(node.test, node.body[-1], node.orelse[-1])

    #------------------------------------------------------------------------
    # Control Flow: Return
    #------------------------------------------------------------------------

    def visit_Return(self, node):
        if node.value is not None:
            rettype = self.func_signature.return_type

            retval = self.visit(node.value)
            if is_obj(rettype) or rettype.is_pointer:
                retval = self.builder.bitcast(retval,
                                              self.return_value.type.pointee)

            if not retval.type == self.return_value.type.pointee:
                dump(node)
                logger.debug('%s != %s (in node %s)' % (
                        self.return_value.type.pointee, retval.type,
                        utils.pformat_ast(node)))
                raise error.NumbaError(
                    node, 'Expected %s type in return, got %s!' %
                    (self.return_value.type.pointee, retval.type))

            self.builder.store(retval, self.return_value)

            if is_obj(rettype):
                self.xincref_temp(self.return_value)

    def visit_Suite(self, node):
        self.visitlist(node.body)
        return None

    #------------------------------------------------------------------------
    # Indexing
    #------------------------------------------------------------------------

    def visit_Subscript(self, node):
        value_type = node.value.type
        if not (value_type.is_carray or value_type.is_c_string or
                    value_type.is_pointer):
            raise error.InternalError(node, "Unsupported type:", node.value.type)

        value = self.visit(node.value)
        index = self.visit(node.slice)
        indices = [index]

        if value.type.kind == llvm.core.TYPE_ARRAY:
            lptr = self.builder.extract_value(value, index)
        else:
            lptr = self.builder.gep(value, indices)

        if node.slice.type.is_int:
            lptr = self._handle_ctx(node, lptr, node.value.type)

        return lptr

    #------------------------------------------------------------------------
    # Binary Operations
    #------------------------------------------------------------------------

    # ____________________________________________________________
    # BoolOp

    def _generate_test(self, llval):
        return self.builder.icmp(lc.ICMP_NE, llval,
                                 lc.Constant.null(llval.type))

    def visit_BoolOp(self, node):
        node = super(LLVMCodeGenerator, self).visit_BoolOp(node)

        # TODO: Simplify further

        if isinstance(node.op, ast.And):
            # AND: if false, short-circuit
            bb_true, bb_false = node.rhs_block, node.exit_block
        else:
            # OR: if true, short-circuit
            bb_true, bb_false = node.exit_block, node.rhs_block

        self.builder.position_at_end(node.lhs_block.llvm_block)
        self.builder.cbranch(node.value[0],
                             [bb_true.llvm_block, bb_false.llvm_block])
        self.builder.position_at_end(node.exit_block.llvm_block)

        booltype = _int1
        phi = self.builder.phi(booltype)
        phi.add_incoming(lc.Constant.int(booltype, 1), bb_true)
        phi.add_incoming(lc.Constant.int(booltype, 0), bb_false)

        return phi

    # ____________________________________________________________
    # UnaryOp

    def visit_UnaryOp(self, node):
        operand_type = node.operand.type
        operand = self.visit(node.operand)
        operand_ltype = operand.type
        op = node.op
        if isinstance(op, ast.Not) and (operand_type.is_bool or
                                        operand_type.is_int_like):
            is_false = self.builder.icmp(lc.ICMP_NE, operand,
                                         lc.Constant.null(operand_ltype))
            return self.builder.select(is_false,
                                       lc.Constant.int(operand_ltype, 1),
                                       lc.Constant.int(operand_ltype, 0))
        elif isinstance(op, ast.USub) and operand_type.is_numeric:
            if operand_type.is_float:
                return self.builder.fsub(lc.Constant.null(operand_ltype),
                                         operand)
            elif operand_type.is_int_like and operand_type.signed:
                return self.builder.sub(lc.Constant.null(operand_ltype),
                                        operand)
        elif isinstance(op, ast.UAdd) and operand_type.is_numeric:
            return operand
        elif isinstance(op, ast.Invert) and operand_type.is_int_like:
            return self.builder.xor(lc.Constant.int(operand_ltype, -1), operand)
        raise error.NumbaError(node, "Unary operator %s" % node.op)

    # ____________________________________________________________
    # Compare

    def visit_Compare(self, node):
        op = node.ops[0]

        lhs = node.left
        rhs = node.comparators[0]

        lhs_lvalue = self.visit(lhs)
        rhs_lvalue = self.visit(rhs)

        op_map = {
            ast.Gt    : '>',
            ast.Lt    : '<',
            ast.GtE   : '>=',
            ast.LtE   : '<=',
            ast.Eq    : '==',
            ast.NotEq : '!=',
        }

        op = op_map[type(op)]

        if lhs.type.is_float and rhs.type.is_float:
            lfunc = self.builder.fcmp
            lop = _compare_mapping_float[op]
        elif lhs.type.is_int and rhs.type.is_int:
            lfunc = self.builder.icmp
            if lhs.type.signed:
                mapping = _compare_mapping_sint
            else:
                mapping = _compare_mapping_uint
            lop = mapping[op]
        else:
            # These errors should be issued by the type inferencer or a
            # separate error checking pass
            raise error.NumbaError(node, "Comparisons of type %s not yet "
                                         "supported" % lhs.type)

        return lfunc(lop, lhs_lvalue, rhs_lvalue)

    # ____________________________________________________________
    # BinOp

    _binops = {
        ast.Add:    ('fadd', ('add', 'add')),
        ast.Sub:    ('fsub', ('sub', 'sub')),
        ast.Mult:   ('fmul', ('mul', 'mul')),
        ast.Div:    ('fdiv', ('udiv', 'sdiv')),
        ast.BitAnd: ('and_', ('and_', 'and_')),
        ast.BitOr:  ('or_',  ('or_', 'or_')),
        ast.BitXor: ('xor',  ('xor', 'xor')),
        ast.LShift: ('shl',  ('shl',  'shl')),   # shift left
        ast.RShift: ('ashr', ('lshr',  'ashr')), # arithmetic shift right
    }

    _opnames = {
        ast.Mult: 'mul',
    }

    def opname(self, op):
        if op in self._opnames:
            return self._opnames[op]
        else:
            return op.__name__.lower()

    def _handle_mod(self, node, lhs, rhs):
        from numba.utility import math_utilities

        py_modulo = math_utilities.py_modulo(node.type, (node.left.type,
                                                         node.right.type))
        lfunc = self.env.crnt.llvm_module.get_or_insert_function(
            py_modulo.lfunc.type.pointee, py_modulo.lfunc.name)

        return self.builder.call(lfunc, (lhs, rhs))

    def _handle_complex_binop(self, lhs, op, rhs):
        opname = self.opname(op)
        if opname in ('add', 'sub', 'mul', 'div', 'floordiv'):
            m = getattr(self, '_complex_' + opname)
            result = self._generate_complex_op(m, lhs, rhs)
        else:
            raise error.NumbaError("Unsupported binary operation "
                                   "for complex numbers: %s" % opname)
        return result

    def _handle_numeric_binop(self, lhs, node, op, rhs):
        llvm_method_name = self._binops[op][node.type.is_int]
        if node.type.is_int:
            llvm_method_name = llvm_method_name[node.type.signed]

        meth = getattr(self.builder, llvm_method_name)
        if not lhs.type == rhs.type:
            print((lhs.type, rhs.type))
            assert False, ast.dump(node)

        result = meth(lhs, rhs)
        return result

    def visit_BinOp(self, node):
        lhs = self.visit(node.left)
        rhs = self.visit(node.right)
        op = type(node.op)

        pointer_type = self.have(node.left.type, node.right.type,
                                 "is_pointer", "is_int")

        if (node.type.is_int or node.type.is_float) and op in self._binops:
            result = self._handle_numeric_binop(lhs, node, op, rhs)
        elif (node.type.is_int or node.type.is_float) and op == ast.Mod:
            return self._handle_mod(node, lhs, rhs)
        elif node.type.is_complex:
            result = self._handle_complex_binop(lhs, op, rhs)
        elif pointer_type:
            if not node.left.type.is_pointer:
                lhs, rhs = rhs, lhs
            result = self.builder.gep(lhs, [rhs])
        else:
            logger.debug('Unrecognized node type "%s"' % node.type)
            logger.debug(ast.dump(node))
            raise error.NumbaError(
                    node, "Binary operations %s on values typed %s and %s "
                          "not (yet) supported" % (self.opname(op),
                                                   node.left.type,
                                                   node.right.type))

        return result

    #------------------------------------------------------------------------
    # Coercions
    #------------------------------------------------------------------------

    def visit_CoercionNode(self, node, val=None):
        if val is None:
            val = self.visit(node.node)

        if node.type == node.node.type:
            return val

        # logger.debug('Coerce %s --> %s', node.node.type, node.dst_type)
        node_type = node.node.type
        dst_type = node.dst_type
        ldst_type = dst_type.to_llvm(self.context)
        if node_type.is_pointer and dst_type.is_int:
            val = self.builder.ptrtoint(val, ldst_type)
        elif node_type.is_int and dst_type.is_pointer:
            val = self.builder.inttoptr(val, ldst_type)
        elif (dst_type.is_pointer or
              dst_type.is_reference) and node_type.is_pointer:
            val = self.builder.bitcast(val, ldst_type)
        elif dst_type.is_complex and node_type.is_complex:
            val = self._promote_complex(node_type, dst_type, val)
        elif dst_type.is_complex and node_type.is_numeric:
            ldst_base_type = dst_type.base_type.to_llvm(self.context)
            real = val
            if node_type != dst_type.base_type:
                flags = {}
                add_cast_flag_unsigned(flags, node_type, dst_type.base_type)
                real = self.caster.cast(real, ldst_base_type, **flags)
            imag = llvm.core.Constant.real(ldst_base_type, 0.0)
            val = self._create_complex(real, imag)
        else:
            flags = {}
            add_cast_flag_unsigned(flags, node_type, dst_type)
            val = self.caster.cast(val, node.dst_type.to_llvm(self.context),
                                   **flags)

        if debug.debug_conversion:
            self.puts("Coercing %s to %s" % (node_type, dst_type))

        return val

    def visit_CoerceToObject(self, node):
        from_type = node.node.type
        result = self.visit(node.node)
        if not is_obj(from_type):
            result = self.object_coercer.convert_single(from_type, result,
                                                        name=node.name)
        return result

    def visit_CoerceToNative(self, node):
        assert node.node.type.is_tuple
        val = self.visit(node.node)
        return self.object_coercer.to_native(node.dst_type, val,
                                             name=node.name)

    #------------------------------------------------------------------------
    # Call Nodes
    #------------------------------------------------------------------------

    def visit_Call(self, node):
        raise error.InternalError(node, "This node should have been replaced")

    def visit_ObjectCallNode(self, node):
        args_tuple = self.visit(node.args_tuple)
        kwargs_dict = self.visit(node.kwargs_dict)

        if node.function is None:
            node.function = nodes.ObjectInjectNode(node.py_func)
        lfunc_addr = self.visit(node.function)

        # call PyObject_Call
        largs = [lfunc_addr, args_tuple, kwargs_dict]
        _, pyobject_call = self.context.external_library.declare(
                                        self.llvm_module, 'PyObject_Call')

        res = self.builder.call(pyobject_call, largs, name=node.name)
        return self.caster.cast(res, node.variable.type.to_llvm(self.context))

    def visit_NativeCallNode(self, node, largs=None):
        # print node.py_func, node.llvm_func
        if largs is None:
            largs = self.visitlist(node.args)

        return_value = llvm_codegen.handle_struct_passing(
                            self.builder, self.alloca, largs, node.signature)

        if hasattr(node.llvm_func, 'module') and node.llvm_func.module != self.llvm_module:
            lfunc = self.llvm_module.get_or_insert_function(node.llvm_func.type.pointee,
                                                    node.llvm_func.name)
        else:
            lfunc = node.llvm_func


        if node.signature.return_type.is_void or return_value is not None:
            kwargs = {}
        else:
            kwargs = dict(name=node.name + '_result')

        result = self.builder.call(lfunc, largs, **kwargs)

        if node.signature.struct_by_reference:
            if minitypes.pass_by_ref(node.signature.return_type):
                # TODO: TBAA
                result = self.builder.load(return_value)

        return result

    def visit_NativeFunctionCallNode(self, node):
        lfunc = self.visit(node.function)
        node.llvm_func = lfunc
        return self.visit_NativeCallNode(node)

    def visit_LLMacroNode (self, node):
        return node.macro(self.context, self.builder,
                          *self.visitlist(node.args))

    def visit_LLVMExternalFunctionNode(self, node):
        lfunc_type = node.signature.to_llvm(self.context)
        return self.llvm_module.get_or_insert_function(lfunc_type, node.fname)

    def visit_LLVMIntrinsicNode(self, node):
        intr = getattr(llvm.core, 'INTR_' + node.func_name)
        largs = self.visitlist(node.args)
        if largs:
            ltypes = [largs[0].type]
        else:
            ltypes = []
        node.llvm_func = llvm.core.Function.intrinsic(self.llvm_module,
                                                      intr,
                                                      ltypes)
        return self.visit_NativeCallNode(node, largs=largs)

    def visit_MathCallNode(self, node):
        lfunc_type = node.signature.to_llvm(self.context)
        lfunc = self.llvm_module.get_or_insert_function(lfunc_type, node.name)

        node.llvm_func = lfunc
        return self.visit_NativeCallNode(node)

    def visit_IntrinsicNode(self, node):
        args = self.visitlist(node.args)
        return node.intrinsic.emit_code(self.lfunc, self.builder, args)

    def visit_PointerCallNode(self, node):
        node.llvm_func = self.visit(node.function)
        return self.visit_NativeCallNode(node)

    def visit_ClosureCallNode(self, node):
        lfunc = node.closure_type.closure.lfunc
        assert lfunc is not None
        assert len(node.args) == node.expected_nargs + node.need_closure_scope
        self.visit(node.func)
        node.llvm_func = lfunc
        return self.visit_NativeCallNode(node)

    #------------------------------------------------------------------------
    # Objects
    #------------------------------------------------------------------------

    def visit_List(self, node):
        types = [n.type for n in node.elts]
        largs = self.visitlist(node.elts)
        return self.object_coercer.build_list(types, largs)

    def visit_Tuple(self, node):
        raise error.InternalError(node, "This node should have been replaced")

    def visit_Dict(self, node):
        key_types = [k.type for k in node.keys]
        value_types = [v.type for v in node.values]
        llvm_keys = self.visitlist(node.keys)
        llvm_values = self.visitlist(node.values)
        result = self.object_coercer.build_dict(key_types, value_types,
                                                llvm_keys, llvm_values)
        return result

    def visit_ObjectInjectNode(self, node):
        # FIXME: Currently uses the runtime address of the python function.
        #        Sounds like a hack.
        self.keep_alive(node.object)
        addr = id(node.object)
        obj_addr_int = self.generate_constant_int(addr, typesystem.Py_ssize_t)
        obj = self.builder.inttoptr(obj_addr_int,
                                    node.type.to_llvm(self.context))
        return obj

    def visit_NoneNode(self, node):
        try:
            self.llvm_module.add_global_variable(object_.to_llvm(self.context),
                                         "Py_None")
        except llvm.LLVMException:
            pass

        return self.llvm_module.get_global_variable_named("Py_None")

    #------------------------------------------------------------------------
    # Complex Numbers
    #------------------------------------------------------------------------

    def visit_ComplexNode(self, node):
        real = self.visit(node.real)
        imag = self.visit(node.imag)
        return self._create_complex(real, imag)

    def visit_ComplexConjugateNode(self, node):
        lcomplex = self.visit(node.complex_node)

        elem_ltyp = node.type.base_type.to_llvm(self.context)
        zero = llvm.core.Constant.real(elem_ltyp, 0)
        imag = self.builder.extract_value(lcomplex, 1)
        new_imag_lval = self.builder.fsub(zero, imag)

        assert hasattr(self.builder, 'insert_value'), (
            "llvm-py support for LLVMBuildInsertValue() required to build "
            "code for complex conjugates.")

        return self.builder.insert_value(lcomplex, new_imag_lval, 1)

    def visit_ComplexAttributeNode(self, node):
        result = self.visit(node.value)
        if node.value.type.is_complex:
            if node.attr == 'real':
                return self.builder.extract_value(result, 0)
            elif node.attr == 'imag':
                return self.builder.extract_value(result, 1)

    #------------------------------------------------------------------------
    # Structs
    #------------------------------------------------------------------------

    def struct_field(self, node, value):
        value = self.builder.gep(
            value, [llvm_types.constant_int(0),
                    llvm_types.constant_int(node.field_idx)])
        return value

    def visit_StructAttribute(self, node):
        result = self.visit(node.value)
        value_is_reference = node.value.type.is_reference

        # print "referencing", node.struct_type, node.field_idx, node.attr

        # TODO: TBAA for loads
        if isinstance(node.ctx, ast.Load):
            if value_is_reference:
                # Struct reference, load result
                result = self.struct_field(node, result)
                result = self.builder.load(result)
            else:
                result = self.builder.extract_value(result, node.field_idx)
        else:
            if value_is_reference:
                # Load alloca-ed struct pointer
                result = self.builder.load(result)
            result = self.struct_field(node, result)
            #result = self.builder.insert_value(result, self.rhs_lvalue,
            #                                   node.field_idx)

        return result

    def visit_StructVariable(self, node):
        return self.visit(node.node)

    #------------------------------------------------------------------------
    # Reference Counting
    #------------------------------------------------------------------------

    def visit_IncrefNode(self, node):
        obj = self.visit(node.value)
        self.incref(obj)
        return obj

    def visit_DecrefNode(self, node):
        obj = self.visit(node.value)
        self.decref(obj)
        return obj

    #------------------------------------------------------------------------
    # Temporaries
    #------------------------------------------------------------------------

    def visit_TempNode(self, node):
        if node.llvm_temp is None:
            kwds = {}
            if node.name:
                kwds['name'] = node.name
            value = self.alloca(node.type, **kwds)
            node.llvm_temp = value

        return node.llvm_temp

    def visit_TempLoadNode(self, node):
        # TODO: use unique type for each temporary load and store pair
        temp = self.visit(node.temp)
        instr = self.builder.load(temp, invariant=node.invariant)
        self.tbaa.set_metadata(instr, node.temp.get_tbaa_node(self.tbaa))
        return instr

    def visit_TempStoreNode(self, node):
        return self.visit(node.temp)

    def visit_ObjectTempNode(self, node):
        if isinstance(node.node, nodes.ObjectTempNode):
            return self.visit(node.node)

        bb = self.builder.basic_block
        # Initialize temp to NULL at beginning of function
        self.builder.position_at_beginning(self.lfunc.get_entry_basic_block())
        name = getattr(node.node, 'name', 'object') + '_temp'
        lhs = self._null_obj_temp(name)
        node.llvm_temp = lhs

        # Assign value
        self.builder.position_at_end(bb)
        rhs = self.visit(node.node)
        self.generate_assign_stack(rhs, lhs, tbaa_type=object_,
                                   decref=self.in_loop)

        # goto error if NULL
        # self.puts("checking error... %s" % error.format_pos(node))
        self.object_coercer.check_err(rhs, pos_node=node.node)
        # self.puts("all good at %s" % error.format_pos(node))

        if node.incref:
            self.incref(self.load_tbaa(lhs, object_))

        # Generate Py_XDECREF(temp) at end-of-function cleanup path
        self.xdecref_temp_cleanup(lhs)
        result = self.load_tbaa(lhs, object_, name=name + '_load')

        if not node.type == object_:
            dst_type = node.type.to_llvm(self.context)
            result = self.builder.bitcast(result, dst_type)

        return result

    def visit_PropagateNode(self, node):
        # self.puts("ERROR! %s" % error.format_pos(node))
        self.builder.branch(self.error_label)

    def visit_ObjectTempRefNode(self, node):
        return node.obj_temp_node.llvm_temp

    #------------------------------------------------------------------------
    # Arrays
    #------------------------------------------------------------------------

    def visit_DataPointerNode(self, node):
        assert node.node.type.is_array
        lvalue = self.visit(node.node)
        lindices = self.visit(node.slice)
        lptr = node.subscript(self, self.tbaa, lvalue, lindices)
        return self._handle_ctx(node, lptr, node.type.pointer())

    #def visit_Index(self, node):
    #    return self.visit(node.value)

    def visit_ExtSlice(self, node):
        return self.visitlist(node.dims)

    def visit_MultiArrayAPINode(self, node):
        meth = getattr(self.multiarray_api, 'load_' + node.func_name)
        lfunc = meth(self.llvm_module, self.builder)
        lsignature = node.signature.pointer().to_llvm(self.context)
        node.llvm_func = self.builder.bitcast(lfunc, lsignature)
        result = self.visit_NativeCallNode(node)
        return result

    def pyarray_accessor(self, llvm_array_ptr, dtype):
        acc = ndarray_helpers.PyArrayAccessor(self.builder, llvm_array_ptr,
                                              self.tbaa, dtype)
        return acc

    def visit_ArrayAttributeNode(self, node):
        array = self.visit(node.array)
        acc = self.pyarray_accessor(array, node.array_type.dtype)

        attr_name = node.attr_name
        if attr_name == 'shape':
            attr_name = 'dimensions'

        result = getattr(acc, attr_name)
        ltype = node.type.to_llvm(self.context)
        if node.attr_name == 'data':
            result = self.builder.bitcast(result, ltype)

        return result

    def visit_ShapeAttributeNode(self, node):
        # hurgh, no dispatch on superclasses?
        return self.visit_ArrayAttributeNode(node)

    #------------------------------------------------------------------------
    # Array Slicing
    #------------------------------------------------------------------------

    def declare(self, cbuilder_func):
        func_def = self.context.cbuilder_library.declare(
            cbuilder_func,
            self.env,
            self.llvm_module)
        return func_def

    def visit_NativeSliceNode(self, node):
        """
        Slice an array. Allocate fake PyArray and allocate shape/strides
        """
        shape_ltype = npy_intp.pointer().to_llvm(self.context)

        # Create PyArrayObject accessors
        view = self.visit(node.value)
        view_accessor = ndarray_helpers.PyArrayAccessor(self.builder, view)

        # TODO: change this attribute name to stack_allocate or something
        if node.nopython:
            # Stack-allocate array object
            array_struct_ltype = float_[:].to_llvm(self.context).pointee
            view_copy = self.llvm_alloca(array_struct_ltype)
            array_struct = self.builder.load(view)
            self.builder.store(array_struct, view_copy)
            view_copy_accessor = ndarray_helpers.PyArrayAccessor(self.builder,
                                                                 view_copy)
        else:
            class NonMutatingPyArrayAccessor(object):
                pass
            view_copy_accessor = NonMutatingPyArrayAccessor()

        # Stack-allocate shape/strides and update accessors
        shape = self.alloca(node.shape_type)
        strides = self.alloca(node.shape_type)

        view_copy_accessor.data = view_accessor.data
        view_copy_accessor.shape = self.builder.bitcast(shape, shape_ltype)
        view_copy_accessor.strides = self.builder.bitcast(strides, shape_ltype)

        # Patch and visit all children
        for subslice in node.subslices:
            subslice.view_accessor = view_accessor
            subslice.view_copy_accessor = view_copy_accessor

        # print ast.dump(node)
        self.visitlist(node.subslices)

        # Return fake or actual array
        if node.nopython:
            return view_copy
        else:
            # Update LLVMValueRefNode fields, build actual numpy array
            void_p = void.pointer().to_llvm(self.context)
            node.dst_data.llvm_value = self.builder.bitcast(
                                    view_copy_accessor.data, void_p)
            node.dst_shape.llvm_value = view_copy_accessor.shape
            node.dst_strides.llvm_value = view_copy_accessor.strides
            return self.visit(node.build_array_node)

    def visit_SliceSliceNode(self, node):
        "Handle slicing"
        start, stop, step = node.start, node.stop, node.step

        if start is not None:
            start = self.visit(node.start)
        if stop is not None:
            stop = self.visit(node.stop)
        if step is not None:
            step = self.visit(node.step)

        slice_func_def = sliceutils.SliceArray(self.context,
                                               start is not None,
                                               stop is not None,
                                               step is not None)

        slice_func = slice_func_def(self.llvm_module)
        slice_func.linkage = llvm.core.LINKAGE_LINKONCE_ODR

        data = node.view_copy_accessor.data
        in_shape = node.view_accessor.shape
        in_strides = node.view_accessor.strides
        out_shape = node.view_copy_accessor.shape
        out_strides = node.view_copy_accessor.strides
        src_dim = llvm_types.constant_int(node.src_dim)
        dst_dim = llvm_types.constant_int(node.dst_dim)

        default = llvm_types.constant_int(0, C.npy_intp)
        args = [data, in_shape, in_strides, out_shape, out_strides,
                start or default, stop or default, step or default,
                src_dim, dst_dim]
        data_p = self.builder.call(slice_func, args)
        node.view_copy_accessor.data = data_p

        return None

    def visit_SliceDimNode(self, node):
        "Handle indexing and newaxes in a slice operation"
        acc_copy = node.view_copy_accessor
        acc = node.view_accessor

        index_func = self.declare(sliceutils.IndexAxis)
        newaxis_func = self.declare(sliceutils.NewAxis)

        if node.type.is_int:
            value = self.visit(nodes.CoercionNode(node.subslice, npy_intp))
            args = [acc_copy.data, acc.shape, acc.strides,
                    llvm_types.constant_int(node.src_dim, C.npy_intp), value]
            result = self.builder.call(index_func, args)
            acc_copy.data = result
        else:
            args = [acc_copy.shape, acc_copy.strides,
                    llvm_types.constant_int(node.dst_dim)]
            self.builder.call(newaxis_func, args)

        return None

    def visit_BroadcastNode(self, node):
        shape = self.alloca(node.shape_type)
        shape = self.builder.bitcast(shape, node.type.to_llvm(self.context))

        # Initialize shape to ones
        default_extent = llvm.core.Constant.int(C.npy_intp, 1)
        for i in range(node.array_type.ndim):
            dst = self.builder.gep(shape, [llvm.core.Constant.int(C.int, i)])
            self.builder.store(default_extent, dst)

        # Obtain broadcast function
        func_def = self.declare(sliceutils.Broadcast)

        # Broadcast all operands
        for op in node.operands:
            op_result = self.visit(op)
            acc = ndarray_helpers.PyArrayAccessor(self.builder, op_result)
            if op.type.is_array:
                args = [shape, acc.shape, acc.strides,
                        llvm_types.constant_int(node.array_type.ndim),
                        llvm_types.constant_int(op.type.ndim)]
                lresult = self.builder.call(func_def, args)
                node.broadcast_retvals[op].llvm_value = lresult

        # See if we had any errors broadcasting
        self.visitlist(node.check_errors)

        return shape

    #------------------------------------------------------------------------
    # Pointer Nodes
    #------------------------------------------------------------------------

    def visit_DereferenceNode(self, node):
        result = self.visit(node.pointer)
        return self.load_tbaa(result, node.type.pointer())

    def visit_PointerFromObject(self, node):
        return self.visit(node.node)

    #------------------------------------------------------------------------
    # Constant Nodes
    #------------------------------------------------------------------------

    def visit_ConstNode(self, node):
        type = node.type
        ltype = type.to_llvm(self.context)

        constant = node.pyval

        if constnodes.is_null_constant(constant):
            lvalue = llvm.core.Constant.null(ltype)
        elif type.is_float:
            lvalue = llvm.core.Constant.real(ltype, constant)
        elif type.is_int:
            if type.signed:
                lvalue = llvm.core.Constant.int_signextend(ltype, constant)
            else:
                lvalue = llvm.core.Constant.int(ltype, constant)
        elif type.is_c_string:
            lvalue = self.env.constants_manager.get_string_constant(constant)
            type_char_p = typesystem.c_string_type.to_llvm(self.context)
            lvalue = self.builder.bitcast(lvalue, type_char_p)
        elif type.is_bool:
            return self._bool_constants[constant]
        elif type.is_function:
            # lvalue = map_to_function(constant, type, self.mod)
            raise NotImplementedError
        elif type.is_object and not constnodes.is_null_constant(pyval):
            raise NotImplementedError("Use ObjectInjectNode")
        else:
            raise NotImplementedError("Constant %s of type %s" %
                                                    (constant, type))

        return lvalue

    #------------------------------------------------------------------------
    # General Purpose Nodes
    #------------------------------------------------------------------------

    def visit_ExpressionNode(self, node):
        self.visitlist(node.stmts)
        return self.visit(node.expr)

    def visit_LLVMValueRefNode(self, node):
        assert node.llvm_value
        return node.llvm_value

    def visit_BadValue(self, node):
        ltype = node.type.to_llvm(self.context)
        node.llvm_value = llvm.core.Constant.undef(ltype)
        return node.llvm_value

    def visit_CloneNode(self, node):
        return node.llvm_value

    def visit_CloneableNode(self, node):
        llvm_value = self.visit(node.node)
        for clone_node in node.clone_nodes:
            clone_node.llvm_value = llvm_value

        return llvm_value

    #------------------------------------------------------------------------
    # User nodes
    #------------------------------------------------------------------------

    def visit_UserNode(self, node):
        return node.codegen(self)


#
# Util
#
def add_cast_flag_unsigned(flags, lty, rty):
    if lty.is_int:
        flags['unsigned'] = not lty.signed
    elif rty.is_int:
        flags['unsigned'] = not rty.signed
<|MERGE_RESOLUTION|>--- conflicted
+++ resolved
@@ -24,13 +24,8 @@
 from numba import ndarray_helpers, error
 from numba.typesystem import is_obj
 from numba.utils import dump
-<<<<<<< HEAD
-from numba import naming, metadata
+from numba import metadata
 from numba.codegen import codeblocks
-from numba.functions import keep_alive
-=======
-from numba import metadata
->>>>>>> 2e28dee6
 from numba.control_flow import ssa
 from numba.control_flow import expanding
 from numba.support.numpy_support import sliceutils
@@ -642,92 +637,9 @@
     # Control Flow: If, For, While
     #------------------------------------------------------------------------
 
-<<<<<<< HEAD
     def visit_If(self, node):
         node = super(LLVMCodeGenerator, self).visit_If(node)
         self.handle_if_or_while(node)
-=======
-    def visit_If(self, node, is_while=False):
-        if not hasattr(node, 'cond_block'):
-            # We have a synthetic 'if' without a cfg, fabricate fake blocks
-            node = nodes.build_if(**vars(node))
-
-        # Visit condition
-        test = self.visit(node.test)
-
-        bb_cond = node.cond_block.entry_block
-        # test = self.visit(node.test)
-        if test.type != _int1:
-            test = self._generate_test(test)
-
-        # Create exit block
-        self.visit_ControlBlock(node.exit_block)
-        bb_endif = node.exit_block.entry_block
-        if is_while:
-            self.setup_loop(node.continue_block, bb_cond, bb_endif)
-
-        # Visit if clauses
-        self.visitlist(node.body)
-        #if self.have_cfg:
-        #    self.flow_block.exit_block = self.builder.basic_block
-
-        bb_true = node.if_block.entry_block
-        if is_while:
-            if not self.is_block_terminated():
-                self.builder.branch(bb_cond)
-            self.teardown_loop()
-        else:
-            self.term_block(bb_endif)
-
-        if node.orelse:
-            self.visitlist(node.orelse)
-            bb_false = node.else_block.entry_block
-            self.term_block(bb_endif)
-        else:
-            bb_false = bb_endif
-
-        # Mark current basic block and the exit block of the body
-        self.setblock(node.exit_block)
-
-        # Branch to block from condition
-        self.builder.position_at_end(node.cond_block.prev_block)
-        self.builder.branch(bb_cond)
-
-        self.builder.position_at_end(node.cond_block.exit_block)
-        # assert not self.is_block_terminated()
-        self.builder.cbranch(test, bb_true, bb_false)
-        self.builder.position_at_end(node.exit_block.exit_block)
-
-        # Swallow statements following the branch
-        node.exit_block.exit_block = None
-
-    def visit_IfExp(self, node):
-        test = self.visit(node.test)
-        if test.type != _int1:
-            test = self._generate_test(test)
-
-        then_block = self.append_basic_block('ifexp.then')
-        else_block = self.append_basic_block('ifexp.else')
-        merge_block = self.append_basic_block('ifexp.merge')
-
-        self.builder.cbranch(test, then_block, else_block)
-
-        self.builder.position_at_end(then_block)
-        then_value = self.visit(node.body)
-        then_block = self.builder.basic_block
-        self.builder.branch(merge_block)
-
-        self.builder.position_at_end(else_block)
-        else_value = self.visit(node.orelse)
-        else_block = self.builder.basic_block
-        self.builder.branch(merge_block)
-
-        self.builder.position_at_end(merge_block)
-        phi = self.builder.phi(then_value.type)
-        phi.add_incoming(then_value, then_block)
-        phi.add_incoming(else_value, else_block)
-        return phi
->>>>>>> 2e28dee6
 
     def visit_While(self, node):
         node = super(LLVMCodeGenerator, self).visit_While(node)
